--- conflicted
+++ resolved
@@ -63,11 +63,7 @@
 
 def get_vms_connection(connection_type):
     # Configure the logger regardless of the type of connection that will be used.
-<<<<<<< HEAD
-    #logger.setup_console_defaults()
-=======
     logger.setup_for_library()
->>>>>>> 8fc1464c
     if connection_type == 'xenapi':
         return XenApiConnection()
     elif connection_type == 'libvirt':
