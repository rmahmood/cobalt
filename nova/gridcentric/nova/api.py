--- conflicted
+++ resolved
@@ -26,13 +26,9 @@
 from nova import quota
 from nova.openstack.common import log as logging
 from nova.openstack.common import rpc
-<<<<<<< HEAD
 from nova import utils
 from oslo.config import cfg
-=======
-from nova.openstack.common import cfg
 from nova.openstack.common import timeutils
-from nova import utils
 
 # New API capabilities should be added here
 
@@ -43,7 +39,6 @@
                 'num-instances',
                 'bless-name',
                 'launch-key']
->>>>>>> 2f9b95d5
 
 LOG = logging.getLogger('nova.gridcentric.api')
 CONF = cfg.CONF
@@ -136,18 +131,16 @@
         else:
             metadata = {'blessed_from':'%s' % (instance_ref['uuid'])}
 
-<<<<<<< HEAD
         system_metadata = {}
         for data in instance_ref.get('system_metadata', []):
             system_metadata[data['key']] = data['value']
-=======
+
         if key_name is None:
             key_name = instance_ref.get('key_name', '')
             key_data = instance_ref.get('key_data', '')
         else:
             key_pair = self.db.key_pair_get(context, context.user_id, key_name)
             key_data = key_pair['public_key']
->>>>>>> 2f9b95d5
 
         instance = {
            'reservation_id': utils.generate_uid('r'),
@@ -173,12 +166,9 @@
            'availability_zone': instance_ref['availability_zone'],
            'os_type': instance_ref['os_type'],
            'host': None,
-<<<<<<< HEAD
-           'system_metadata': system_metadata
-=======
+           'system_metadata': system_metadata,
            'launch_index': launch_index,
            'root_device_name': instance_ref['root_device_name']
->>>>>>> 2f9b95d5
         }
         new_instance_ref = self.db.instance_create(context, instance)
 
@@ -248,10 +238,8 @@
     def _list_gridcentric_hosts(self, context, availability_zone=None):
         """ Returns a list of all the hosts known to openstack running the gridcentric service. """
         admin_context = context.elevated()
-<<<<<<< HEAD
+
         services = self.db.service_get_all_by_topic(admin_context, CONF.gridcentric_topic)
-=======
-        services = self.db.service_get_all_by_topic(admin_context, FLAGS.gridcentric_topic)
 
         if availability_zone is not None and ':' in availability_zone:
             parts = availability_zone.split(':')
@@ -264,7 +252,6 @@
             else:
                 return []
 
->>>>>>> 2f9b95d5
         hosts = []
         for srv in services:
             if srv['host'] not in hosts and (availability_zone is None
@@ -369,28 +356,7 @@
         reservations = self._acquire_addition_reservation(context, instance, num_instances)
 
         try:
-<<<<<<< HEAD
-            # Create a new launched instance.
-            new_instance_ref = self._copy_instance(context, instance_uuid,
-                params.get('name', "%s-%s" % (instance['display_name'], "clone")),
-                launch=True, new_user_data=params.pop('user_data', None),
-                security_groups=security_groups)
-
-
-            LOG.debug(_("Casting to scheduler for %(pid)s/%(uid)s's"
-                        " instance %(instance_uuid)s") % locals())
-
-            # FIXME: The Folsom scheduler removed support for calling
-            # arbitrary functions via the scheduler. Damn. So now we
-            # have to make scheduling decisions internally. Until this
-            # is sorted, we will simply cast the message and let a random
-            # host pick it up. Note that this is simply a stopgap measure.
-            rpc.cast(context,
-                         CONF.gridcentric_topic,
-                         {"method": "launch_instance",
-                          "args": {"instance_uuid": new_instance_ref['uuid'],
-                                   "params": params}})
-=======
+
             first_uuid = None
             # We are handling num_instances in this (odd) way because this is how
             # standard nova handles it.
@@ -425,11 +391,10 @@
                                { "params" : params })
                 else:
                     raise exception.NovaException(_('No hosts found'))
->>>>>>> 2f9b95d5
             self._commit_reservation(context, reservations)
-        except:
+        except Exception, e:
             self._rollback_reservation(context, reservations)
-            raise
+            raise e
 
         return self.get(context, first_uuid)
 
