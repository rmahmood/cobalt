--- conflicted
+++ resolved
@@ -29,21 +29,15 @@
 from nova import exception
 
 from nova.virt import images
-<<<<<<< HEAD
 from nova.virt.libvirt import blockinfo
-=======
 from nova .virt.libvirt import imagebackend
->>>>>>> 4078707d
 from nova.virt.libvirt import utils as libvirt_utils
 from nova.compute import utils as compute_utils
 from nova.openstack.common import log as logging
-<<<<<<< HEAD
 from oslo.config import cfg
-=======
 
 from .. import image as gc_image
 
->>>>>>> 4078707d
 LOG = logging.getLogger('nova.gridcentric.vmsconn')
 CONF = cfg.CONF
 
@@ -284,7 +278,7 @@
 
         image_ids = []
 
-        if FLAGS.gridcentric_use_image_service:
+        if CONF.gridcentric_use_image_service:
             for artifact in artifacts:
                 image_id = self.image_service.create(context, os.path.basename(artifact), instance_ref['uuid'])
                 self.image_service.upload(context, image_id, artifact)
@@ -335,11 +329,6 @@
 
         self.determine_openstack_user()
 
-<<<<<<< HEAD
-        self.libvirt_conn = LibvirtDriver(virtapi, read_only=False)
-        vms_config = self.vmsapi.config()
-        vms_config.MANAGEMENT['connection_url'] = self.libvirt_conn.uri()
-=======
         # Two libvirt drivers are created for the two different cases:
         #   migration: When doing a migration we attempt to keep everything
         #              the same as a regular boot. In this case we just use
@@ -349,16 +338,15 @@
         #               images. We need to replace the regular image backend
         #               with the LaunchImageBackend that will force exclusive
         #               use of qcow2.
-        launch_libvirt_conn = LibvirtDriver(False)
-        launch_libvirt_conn.image_backend = LaunchImageBackend(FLAGS.use_cow_images)
-        self.libvirt_connections = {'migration': LibvirtDriver(False),
+        launch_libvirt_conn = LibvirtDriver(virtapi, read_only=False)
+        launch_libvirt_conn.image_backend = LaunchImageBackend(CONF.use_cow_images)
+        self.libvirt_connections = {'migration': LibvirtDriver(virtapi, read_only=False),
                                     'launch': launch_libvirt_conn}
 
         vms_config = self.vmsapi.config()
         # It doesn't matter which libvirt connection we use because the uri
         # should be the same in either case.
-        vms_config.MANAGEMENT['connection_url'] = launch_libvirt_conn.uri
->>>>>>> 4078707d
+        vms_config.MANAGEMENT['connection_url'] = launch_libvirt_conn.uri()
         self.vmsapi.select_hypervisor('libvirt')
 
     @_log_call
@@ -391,11 +379,7 @@
                        "Please configure the openstack_user flag correctly." % (openstack_user))
             raise e
 
-<<<<<<< HEAD
-    def _stub_disks(self, instance, disk_mapping, block_device_info, lvm_info):
-=======
-    def _stub_disks(self, libvirt_conn, instance, block_device_info, lvm_info):
->>>>>>> 4078707d
+    def _stub_disks(self, libvirt_conn, instance, disk_mapping, block_device_info, lvm_info):
         # Note(dscannell): We want to stub out the disks that nova expects to
         # to exists and our calls _create_image will lazy create them. There
         # are essentially two disk we need to stub:
@@ -405,19 +389,12 @@
         # Once we know which disks to stub we figure out the backend nova is
         # using and stub them with the correct path.
         disk_names_to_stub = []
-<<<<<<< HEAD
+
         booted_from_volume = ( (not bool(instance.get('image_ref')))
                                 or 'disk' not in disk_mapping)
         if not booted_from_volume:
             disk_names_to_stub.append('disk')
         if  'disk.local' in disk_mapping:
-=======
-        if not libvirt_conn._volume_in_mapping(libvirt_conn.default_root_device,
-                                                block_device_info):
-
-            disk_names_to_stub.append('disk')
-        if self._instance_has_ephemeral(libvirt_conn, instance, block_device_info):
->>>>>>> 4078707d
             # We will have to stub out the ephemeral disk as well.
             disk_names_to_stub.append('disk.local')
 
@@ -432,16 +409,12 @@
                     # make it the same size.
                     lvm_size = int(size)
 
-<<<<<<< HEAD
-            nova_disk = self.libvirt_conn.image_backend.image(instance,
-=======
             # NOTE(dscannell): If this is a launch libvirt_conn then the
             # backend will always be qcow2 because the image_backend is
             # replaced with LaunchImageBackend
-            nova_disk = libvirt_conn.image_backend.image(instance['name'],
->>>>>>> 4078707d
-                                                              disk_name,
-                                                              CONF.libvirt_images_type)
+            nova_disk = libvirt_conn.image_backend.image(instance,
+                                                         disk_name,
+                                                         CONF.libvirt_images_type)
             self._stub_disk(nova_disk, size=lvm_size)
             stubbed_disks[disk_name] = nova_disk
 
@@ -538,14 +511,11 @@
         # the path to the libvirt.xml file.
         working_dir = os.path.join(CONF.instances_path, new_instance_ref['uuid'])
 
-<<<<<<< HEAD
-        stubbed_disks = self._stub_disks(new_instance_ref,
+        stubbed_disks = self._stub_disks(libvirt_conn,
+                                         new_instance_ref,
                                          disk_info['mapping'],
                                          block_device_info,
                                          lvm_info)
-=======
-        stubbed_disks = self._stub_disks(libvirt_conn, new_instance_ref,block_device_info,lvm_info)
->>>>>>> 4078707d
 
         libvirt_file = os.path.join(working_dir, "libvirt.xml")
         # Make sure that our working directory exists.
@@ -569,19 +539,12 @@
         # (dscannell) This was taken from the core nova project as part of the
         # boot path for normal instances. We basically want to mimic this
         # functionality.
-<<<<<<< HEAD
-        xml = self.libvirt_conn.to_xml(instance_dict, network_info, disk_info,
+        xml = libvirt_conn.to_xml(instance_dict, network_info, disk_info,
+                                  block_device_info=block_device_info)
+        libvirt_conn._create_image(context, instance_dict, xml,
+                                   disk_info['mapping'],
+                                   network_info=network_info,
                                    block_device_info=block_device_info)
-        self.libvirt_conn._create_image(context, instance_dict, xml,
-                                    disk_info['mapping'],
-=======
-        xml = libvirt_conn.to_xml(instance_dict, network_info, False,
-                                   block_device_info=block_device_info)
-        libvirt_conn._create_image(context, instance_dict, xml,
->>>>>>> 4078707d
-                                    network_info=network_info,
-                                    block_device_info=block_device_info)
-
 
         if not(migration):
             for disk_name, disk_file in stubbed_disks.iteritems():
