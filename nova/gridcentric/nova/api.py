--- conflicted
+++ resolved
@@ -317,25 +317,7 @@
         else:
             security_groups = None
 
-<<<<<<< HEAD
         num_instances = params.pop('num_instances', 1)
-=======
-        first_uuid = None
-
-        # We are handling num_instances in this (odd) way because this is how
-        # standard nova handles it.
-
-        for i in xrange(num_instances):
-            instance_params = params.copy()
-            # Create a new launched instance.
-            new_instance_ref = self._copy_instance(context, instance_uuid,
-                instance_params.get('name', "%s-%s" % (instance['display_name'],
-                                                                      "clone")),
-                launch=True,
-                new_user_data=instance_params.pop('user_data', None),
-                security_groups=security_groups,
-                key_name=instance_params.pop('key_name', None))
->>>>>>> da16ff88
 
         try:
             i_list = range(num_instances)
@@ -355,7 +337,7 @@
                 new_instance_ref = self._copy_instance(context, instance_uuid,
                     instance_params.get('name', "%s-%s" % (instance['display_name'], "clone")),
                     launch=True, new_user_data=instance_params.pop('user_data', None),
-                    security_groups=security_groups)
+                    security_groups=security_groups, key_name=instance_params.pop('key_name', None))
 
                 if first_uuid is None:
                     first_uuid = new_instance_ref['uuid']
