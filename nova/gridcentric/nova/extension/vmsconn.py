# Copyright 2011 GridCentric Inc.
# All Rights Reserved.
#
#    Licensed under the Apache License, Version 2.0 (the "License"); you may
#    not use this file except in compliance with the License. You may obtain
#    a copy of the License at
#
#         http://www.apache.org/licenses/LICENSE-2.0
#
#    Unless required by applicable law or agreed to in writing, software
#    distributed under the License is distributed on an "AS IS" BASIS, WITHOUT
#    WARRANTIES OR CONDITIONS OF ANY KIND, either express or implied. See the
#    License for the specific language governing permissions and limitations
#    under the License.

"""
Interfaces that configure vms and perform hypervisor specific operations.
"""

import os
import pwd
import tempfile

import nova
from nova import exception
<<<<<<< HEAD
=======
from nova import flags

from nova.image import glance
>>>>>>> 35f93cf7
from nova.virt import images
from nova.compute import utils as compute_utils
from nova.openstack.common import cfg
from nova.openstack.common import log as logging
LOG = logging.getLogger('nova.gridcentric.vmsconn')
CONF = cfg.CONF

vmsconn_opts = [
               cfg.BoolOpt('gridcentric_use_image_service',
               default=False,
               help='Gridcentric should use the image service to store disk copies and descriptors.'),

               cfg.StrOpt('openstack_user',
               default='',
               help='The openstack user')]
CONF.register_opts(vmsconn_opts)

import vms.utilities as utilities
from . import vmsapi as vms_api

def mkdir_as(path, uid):
    utilities.check_command(['sudo', '-u', '#%d' % uid, 'mkdir', '-p', path])

def touch_as(path, uid):
    utilities.check_command(['sudo', '-u', '#%d' % uid, 'touch', path])

class AttribDictionary(dict):
    """ A subclass of the python Dictionary that will allow us to add attribute. """
    def __init__(self, base):
        for key, value in base.iteritems():
            self[key] = value

def get_vms_connection(connection_type):
    # Configure the logger regardless of the type of connection that will be used.
    vmsapi = vms_api.get_vmsapi()
    vmsapi.configure_logger()
    if connection_type == 'xenapi':
        return XenApiConnection(vmsapi)
    elif connection_type == 'libvirt':
        return LibvirtConnection(vmsapi)
    elif connection_type == 'fake':
        return DummyConnection(vmsapi)
    else:
        raise exception.Error(_('Unsupported connection type "%s"' % connection_type))

def _log_call(fn):
    def wrapped_fn(self, *args, **kwargs):
        try:
            LOG.debug(_("Calling %s with args=%s kwargs=%s") % \
                       (fn.__name__, str(args), str(kwargs)))
            return fn(self, *args, **kwargs)
        finally:
            LOG.debug(_("Called %s with args=%s kwargs=%s") % \
                       (fn.__name__, str(args), str(kwargs)))

    wrapped_fn.__name__ = fn.__name__
    wrapped_fn.__doc__ = fn.__doc__
    return wrapped_fn


class VmsConnection:

    def __init__(self, vmsapi):
        self.vmsapi = vmsapi

    def configure(self):
        """
        Configures vms for this type of connection.
        """
        pass

    @_log_call
    def bless(self, context, instance_name, new_instance_ref, migration_url=None):
        """
        Create a new blessed VM from the instance with name instance_name and gives the blessed
        instance the name new_instance_name.
        """
        new_instance_name = new_instance_ref['name']
        (newname, network, blessed_files) = self.vmsapi.bless(instance_name, new_instance_name,
                                                              mem_url=migration_url, migration=migration_url and True)

        self._chmod_blessed_files(blessed_files)

        return (newname, network, blessed_files)

    def _chmod_blessed_files(self, blessed_files):
        """ Change the permission on the blessed files """
        pass

    @_log_call
    def post_bless(self, context, new_instance_ref, blessed_files):
        if CONF.gridcentric_use_image_service:
            return self._upload_files(context, new_instance_ref, blessed_files)
        else:
            return blessed_files

    @_log_call
    def bless_cleanup(self, blessed_files):
        if CONF.gridcentric_use_image_service:
            for blessed_file in blessed_files:
                if os.path.exists(blessed_file):
                    os.unlink(blessed_file)

    @_log_call
    def _upload_files(self, context, instance_ref, blessed_files):
        """ Upload the bless files into nova's image service (e.g. glance). """
        raise Exception("Uploading files to the image service is not supported.")

    @_log_call
    def discard(self, context, instance_name, migration_url=None, image_refs=[]):
        """
        Discard all of the vms artifacts associated with a blessed instance
        """
<<<<<<< HEAD
        result = tpool.execute(commands.discard, instance_name, mem_url=migration_url)
        if CONF.gridcentric_use_image_service:
=======
        result =  self.vmsapi.discard(instance_name, mem_url=migration_url)
        if FLAGS.gridcentric_use_image_service:
>>>>>>> 35f93cf7
            self._delete_images(context, image_refs)

    @_log_call
    def _delete_images(self, context, image_refs):
        pass

    def extract_mac_addresses(self, network_info):
        # TODO(dscannell) We should be using the network_info object. This is
        # just here until we figure out how to use it.
        if network_info and self.libvirt_conn.legacy_nwinfo():
            network_info = network_info.legacy()
        mac_addresses = {}
        vif = 0
        for network in network_info:
            mac_addresses[str(vif)] = network[1]['mac']
            vif += 1

        return mac_addresses


    @_log_call
    def launch(self, context, instance_name, new_instance_ref,
               network_info, skip_image_service=False, target=0,
               migration_url=None, image_refs=[], params={}):
        """
        Launch a blessed instance
        """
        new_name, path = self.pre_launch(context, new_instance_ref, network_info,
                                        migration=(migration_url and True),
                                        skip_image_service=skip_image_service,
                                        image_refs=image_refs)


        # Launch the new VM.
        result = self.vmsapi.launch(instance_name, new_name, target, path,
                                    mem_url=migration_url, migration=(migration_url and True),
                                    guest_params=params.get('guest',{}))

        # Take care of post-launch.
        self.post_launch(context,
                         new_instance_ref,
                         network_info,
                         migration=(migration_url and True))
        return result

    @_log_call
    def pre_launch(self, context,
                   new_instance_ref,
                   network_info=None,
                   block_device_info=None,
                   migration=False,
                   skip_image_service=False,
                   image_refs=[]):
        return (new_instance_ref.name, None)

    @_log_call
    def post_launch(self, context,
                    new_instance_ref,
                    network_info=None,
                    block_device_info=None,
                    migration=False):
        pass

    @_log_call
    def pre_migration(self, context, instance_ref, network_info, migration_url):
        pass

    @_log_call
    def post_migration(self, context, instance_ref, network_info, migration_url):
        pass

class DummyConnection(VmsConnection):
    def configure(self):
        self.vmsapi.select_hypervisor('dummy')

class XenApiConnection(VmsConnection):
    """
    VMS connection for XenAPI
    """

    def __init__(self, vmsapi):
        super(XenApiConnection, self).__init__(vmsapi)

    def configure(self):
        # (dscannell) We need to import this to ensure that the xenapi
        # flags can be read in.
        from nova.virt import xenapi_conn

<<<<<<< HEAD
        config.MANAGEMENT['connection_url'] = CONF.xenapi_connection_url
        config.MANAGEMENT['connection_username'] = CONF.xenapi_connection_username
        config.MANAGEMENT['connection_password'] = CONF.xenapi_connection_password
        select_hypervisor('xcp')
=======
        vms_config = self.vmsapi.config()
        vms_config.MANAGEMENT['connection_url'] = FLAGS.xenapi_connection_url
        vms_config.MANAGEMENT['connection_username'] = FLAGS.xenapi_connection_username
        vms_config.MANAGEMENT['connection_password'] = FLAGS.xenapi_connection_password
        self.vmsapi.select_hypervisor('xcp')
>>>>>>> 35f93cf7

class LibvirtConnection(VmsConnection):
    """
    VMS connection for Libvirt
    """

    def configure(self):
        # (dscannell) import the libvirt module to ensure that the the
        # libvirt flags can be read in.
        from nova.virt.libvirt.driver import LibvirtDriver

        self.determine_openstack_user()

        self.libvirt_conn = LibvirtDriver(False)
        vms_config = self.vmsapi.config()
        vms_config.MANAGEMENT['connection_url'] = self.libvirt_conn.uri
        self.vmsapi.select_hypervisor('libvirt')

    @_log_call
    def determine_openstack_user(self):
        """
        Determines the openstack user's uid and gid
        """
        openstack_user = CONF.openstack_user
        if openstack_user == '':
            # The user has not set an explicit openstack_user. We will attempt to auto-discover
            # a reasonable value by checking the ownership of of the instances path. If we are
            # unable to determine in then we default to owner of this process.
            try:
                openstack_user = os.stat(CONF.instances_path).st_uid
            except:
                openstack_user = os.getuid()

        try:
            if isinstance(openstack_user, str):
                passwd = pwd.getpwnam(openstack_user)
            else:
                passwd = pwd.getpwuid(openstack_user)
            self.openstack_uid = passwd.pw_uid
            self.openstack_gid = passwd.pw_gid
            LOG.info("The openstack user is set to (%s, %s, %s)."
                     % (passwd.pw_name, self.openstack_uid, self.openstack_gid))
        except Exception, e:
            LOG.severe("Failed to find the openstack user %s on this system. " \
                       "Please configure the openstack_user flag correctly." % (openstack_user))
            raise e

    @_log_call
    def pre_launch(self, context,
                   new_instance_ref,
                   network_info=None,
                   block_device_info=None,
                   migration=False,
                   skip_image_service=False,
                   image_refs=[]):

        image_base_path = None
        if not(skip_image_service) and CONF.gridcentric_use_image_service:
            # We need to first download the descriptor and the disk files
            # from the image service.
            LOG.debug("Downloading images %s from the image service." % (image_refs))
            image_base_path = os.path.join(CONF.instances_path, '_base')
            if not os.path.exists(image_base_path):
                LOG.debug('Base path %s does not exist. It will be created now.', image_base_path)
                mkdir_as(image_base_path, self.openstack_uid)
            image_service = glance.get_default_image_service()
            for image_ref in image_refs:
                image = image_service.show(context, image_ref)
                target = os.path.join(image_base_path, image['name'])
                if migration or not os.path.exists(target):
                    # If the path does not exist fetch the data from the image
                    # service.  NOTE: We always fetch in the case of a
                    # migration, as the descriptor may have changed from its
                    # previous state. Migrating VMs are the only case where a
                    # descriptor for an instance will not be a fixed constant.
                    # We download to a temporary location so we can make the
                    # file appear atomically from the right user.
                    fd, temp_target = tempfile.mkstemp(dir=image_base_path)
                    try:
                        os.close(fd)
                        images.fetch(context,
                                     image_ref,
                                     temp_target,
                                     new_instance_ref['user_id'],
                                     new_instance_ref['project_id'])
                        os.chown(temp_target, self.openstack_uid, self.openstack_gid)
                        os.chmod(temp_target, 0644)
                        os.rename(temp_target, target)
                    except:
                        os.unlink(temp_target)
                        raise

        # (dscannell) Check to see if we need to convert the network_info
        # object into the legacy format.
        if network_info and self.libvirt_conn.legacy_nwinfo():
            network_info = network_info.legacy()

        # We need to create the libvirt xml, and associated files. Pass back
        # the path to the libvirt.xml file.
        working_dir = os.path.join(CONF.instances_path, new_instance_ref['name'])
        disk_file = os.path.join(working_dir, "disk")
        libvirt_file = os.path.join(working_dir, "libvirt.xml")

        # Make sure that our working directory exists.
        mkdir_as(working_dir, self.openstack_uid)

        if not(os.path.exists(disk_file)):
            # (dscannell) We will write out a stub 'disk' file so that we don't
            # end up copying this file when setting up everything for libvirt.
            # Essentially, this file will be removed, and replaced by vms as an
            # overlay on the blessed root image.
            touch_as(disk_file, self.openstack_uid)

        # (dscannell) We want to disable any injection. We do this by making a
        # copy of the instance and clearing out some entries. Since OpenStack
        # uses dictionary-list accessors, we can pass this dictionary through
        # that code.
        instance_dict = AttribDictionary(dict(new_instance_ref.iteritems()))

        # The name attribute is special and does not carry over like the rest
        # of the attributes.
        instance_dict['name'] = new_instance_ref['name']
        instance_dict.os_type = new_instance_ref['os_type']
        instance_dict['key_data'] = None
        instance_dict['metadata'] = []
        for network_ref, mapping in network_info:
            network_ref['injected'] = False

        # (dscannell) This was taken from the core nova project as part of the
        # boot path for normal instances. We basically want to mimic this
        # functionality.
        xml = self.libvirt_conn.to_xml(instance_dict, network_info, False,
                                   block_device_info=block_device_info)
        self.libvirt_conn._create_image(context, instance_dict, xml, network_info=network_info,
                                    block_device_info=block_device_info)

        if not(migration):
            # (dscannell) Remove the fake disk file (if created).
            os.remove(disk_file)

        # Fix up the permissions on the files that we created so that they are owned by the
        # openstack user.
        for root, dirs, files in os.walk(working_dir, followlinks=True):
            for path in dirs + files:
                LOG.debug("chowning path=%s to openstack user %s" % \
                         (os.path.join(root, path), self.openstack_uid))
                os.chown(os.path.join(root, path), self.openstack_uid, self.openstack_gid)

        # Return the libvirt file, this will be passed in as the name. This
        # parameter is overloaded in the management interface as a libvirt
        # special case.
        return (libvirt_file, image_base_path)

    @_log_call
    def post_launch(self, context,
                    new_instance_ref,
                    network_info=None,
                    block_device_info=None,
                    migration=False):
        self.libvirt_conn._enable_hairpin(new_instance_ref)
        self.libvirt_conn.firewall_driver.apply_instance_filter(new_instance_ref, network_info)

    @_log_call
    def pre_migration(self, context, instance_ref, network_info, migration_url):
        # Make sure that the disk reflects all current state for this VM.
        # It's times like these that I wish there was a way to do this on a
        # per-file basis, but we have no choice here but to sync() globally.
        utilities.call_command(["sync"])

    @_log_call
    def post_migration(self, context, instance_ref, network_info, migration_url):
        # We make sure that all the memory servers are gone that need it.
        # This looks for any servers that are providing the migration_url we
        # used above -- since we no longer need it. This is done this way
        # because the domain has already been destroyed and wiped away.  In
        # fact, we don't even know it's old PID and a new domain might have
        # appeared at the same PID in the meantime.
        self.vmsapi.kill_memservers(migration_url)

    def _chmod_blessed_files(self, blessed_files):
        for blessed_file in blessed_files:
            try:
                os.chmod(blessed_file, 0644)
            except OSError:
                pass

    def _create_image(self, context, image_service, instance_ref, image_name):
        # Create the image in the image_service.
        properties = {'instance_uuid': instance_ref['uuid'],
                  'user_id': str(context.user_id),
                  'image_state': 'creating'}

        sent_meta = {'name': image_name, 'is_public': False,
                     'status': 'creating', 'properties': properties}
        recv_meta = image_service.create(context, sent_meta)
        image_id = recv_meta['id']
        return str(image_id)

    def _upload_files(self, context, instance_ref, blessed_files):
        image_service = glance.get_default_image_service()
        blessed_image_refs = []
        for blessed_file in blessed_files:

            image_name = blessed_file.split("/")[-1]
            image_ref = self._create_image(context, image_service, instance_ref, image_name)
            blessed_image_refs.append(image_ref)

            # Send up the file data to the newly created image.
            metadata = {'is_public': False,
                        'status': 'active',
                        'name': image_name,
                        'properties': {
                                       'image_state': 'available',
                                       'owner_id': instance_ref['project_id']}
                        }
            metadata['disk_format'] = "raw"
            metadata['container_format'] = "bare"

            # Upload that image to the image service
            with open(blessed_file) as image_file:
                image_service.update(context,
                                     image_ref,
                                     metadata,
                                     image_file)

        return blessed_image_refs

    @_log_call
    def _delete_images(self, context, image_refs):
        image_service = glance.get_default_image_service()
        for image_ref in image_refs:
            try:
                image_service.delete(context, image_ref)
            except exception.ImageNotFound:
                # Simply ignore this error because the end result
                # is that the image is no longer there.
                LOG.debug("The image %s was not found in the image service when removing it." % (image_ref))<|MERGE_RESOLUTION|>--- conflicted
+++ resolved
@@ -23,12 +23,8 @@
 
 import nova
 from nova import exception
-<<<<<<< HEAD
-=======
-from nova import flags
 
 from nova.image import glance
->>>>>>> 35f93cf7
 from nova.virt import images
 from nova.compute import utils as compute_utils
 from nova.openstack.common import cfg
@@ -142,13 +138,8 @@
         """
         Discard all of the vms artifacts associated with a blessed instance
         """
-<<<<<<< HEAD
-        result = tpool.execute(commands.discard, instance_name, mem_url=migration_url)
+        result = self.vmsapi.discard(instance_name, mem_url=migration_url)
         if CONF.gridcentric_use_image_service:
-=======
-        result =  self.vmsapi.discard(instance_name, mem_url=migration_url)
-        if FLAGS.gridcentric_use_image_service:
->>>>>>> 35f93cf7
             self._delete_images(context, image_refs)
 
     @_log_call
@@ -237,18 +228,11 @@
         # flags can be read in.
         from nova.virt import xenapi_conn
 
-<<<<<<< HEAD
-        config.MANAGEMENT['connection_url'] = CONF.xenapi_connection_url
-        config.MANAGEMENT['connection_username'] = CONF.xenapi_connection_username
-        config.MANAGEMENT['connection_password'] = CONF.xenapi_connection_password
-        select_hypervisor('xcp')
-=======
         vms_config = self.vmsapi.config()
-        vms_config.MANAGEMENT['connection_url'] = FLAGS.xenapi_connection_url
-        vms_config.MANAGEMENT['connection_username'] = FLAGS.xenapi_connection_username
-        vms_config.MANAGEMENT['connection_password'] = FLAGS.xenapi_connection_password
+        vms_config.MANAGEMENT['connection_url'] = CONF.xenapi_connection_url
+        vms_config.MANAGEMENT['connection_username'] = CONF.xenapi_connection_username
+        vms_config.MANAGEMENT['connection_password'] = CONF.xenapi_connection_password
         self.vmsapi.select_hypervisor('xcp')
->>>>>>> 35f93cf7
 
 class LibvirtConnection(VmsConnection):
     """
