# Copyright 2011 GridCentric Inc.
# All Rights Reserved.
#
#    Licensed under the Apache License, Version 2.0 (the "License"); you may
#    not use this file except in compliance with the License. You may obtain
#    a copy of the License at
#
#         http://www.apache.org/licenses/LICENSE-2.0
#
#    Unless required by applicable law or agreed to in writing, software
#    distributed under the License is distributed on an "AS IS" BASIS, WITHOUT
#    WARRANTIES OR CONDITIONS OF ANY KIND, either express or implied. See the
#    License for the specific language governing permissions and limitations
#    under the License.


"""Handles all requests relating to GridCentric functionality."""
import random

from nova import compute
from nova.compute import vm_states
from nova import flags
from nova import exception
from nova import log as logging
from nova.db import base
from nova import quota
from nova import exception as novaexc
from nova import rpc
from nova.openstack.common import cfg
from nova import utils


LOG = logging.getLogger('nova.gridcentric.api')
FLAGS = flags.FLAGS

gridcentric_api_opts = [
               cfg.StrOpt('gridcentric_topic',
               default='gridcentric',
               help='the topic gridcentric nodes listen on') ]
FLAGS.register_opts(gridcentric_api_opts)

class API(base.Base):
    """API for interacting with the gridcentric manager."""

    def __init__(self, **kwargs):
        super(API, self).__init__(**kwargs)
        self.compute_api = compute.API()

    def get(self, context, instance_uuid):
        """Get a single instance with the given instance_uuid."""
        rv = self.db.instance_get_by_uuid(context, instance_uuid)
        return dict(rv.iteritems())

    def _cast_gridcentric_message(self, method, context, instance_uuid, host=None,
                              params=None):
        """Generic handler for RPC casts to gridcentric. This does not block for a response.

        :param params: Optional dictionary of arguments to be passed to the
                       gridcentric worker

        :returns: None
        """

        if not params:
            params = {}
        if not host:
            instance = self.get(context, instance_uuid)
            host = instance['host']
        if not host:
            queue = FLAGS.gridcentric_topic
        else:
            queue = self.db.queue_get_for(context, FLAGS.gridcentric_topic, host)
        params['instance_uuid'] = instance_uuid
        kwargs = {'method': method, 'args': params}
        rpc.cast(context, queue, kwargs)

    def _check_quota(self, context, instance_uuid):
        # Check the quota to see if we can launch a new instance.
        instance = self.get(context, instance_uuid)
        instance_type = instance['instance_type']
        metadata = instance['metadata']

        # check the quota to if we can launch a single instance.
        num_instances = quota.allowed_instances(context, 1, instance['instance_type'])
        if num_instances < 1:
            pid = context.project_id
            LOG.warn(_("Quota exceeded for %(pid)s,"
                    " tried to launch an instance"))
            if num_instances <= 0:
                message = _("Instance quota exceeded. You cannot run any "
                            "more instances of this type.")
            else:
                message = _("Instance quota exceeded. You can only run %s "
                            "more instances of this type.") % num_instances
            raise novaexc.QuotaError(code="InstanceLimitExceeded")

        # check against metadata
        metadata = self.db.instance_metadata_get(context, instance['id'])
        self.compute_api._check_metadata_properties_quota(context, metadata)

    def _copy_instance(self, context, instance_uuid, new_suffix, launch=False):
        # (dscannell): Basically we want to copy all of the information from
        # instance with id=instance_uuid into a new instance. This is because we
        # are basically "cloning" the vm as far as all the properties are
        # concerned.

        instance_ref = self.db.instance_get_by_uuid(context, instance_uuid)
        image_ref = instance_ref.get('image_ref', '')
        if image_ref == '':
            image_ref = instance_ref.get('image_id', '')

        if launch:
            metadata = {'launched_from':'%s' % (instance_ref['uuid'])}
        else:
            metadata = {'blessed_from':'%s' % (instance_ref['uuid'])}

        instance = {
           'reservation_id': utils.generate_uid('r'),
           'image_ref': image_ref,
           'vm_state': vm_states.BUILDING,
           'state_description': 'halted',
           'user_id': context.user_id,
           'project_id': context.project_id,
           'launch_time': '',
           'instance_type_id': instance_ref['instance_type_id'],
           'memory_mb': instance_ref['memory_mb'],
           'vcpus': instance_ref['vcpus'],
           'root_gb': instance_ref['root_gb'],
           'ephemeral_gb': instance_ref['ephemeral_gb'],
           'display_name': "%s-%s" % (instance_ref['display_name'], new_suffix),
           'display_description': instance_ref['display_description'],
           'user_data': instance_ref.get('user_data', ''),
           'key_name': instance_ref.get('key_name', ''),
           'key_data': instance_ref.get('key_data', ''),
           'locked': False,
           'metadata': metadata,
           'availability_zone': instance_ref['availability_zone'],
           'os_type': instance_ref['os_type'],
           'host': None,
        }
        new_instance_ref = self.db.instance_create(context, instance)

        # (dscannell) We need to reload the instance_ref in order for it to be associated with
        # the database session of lazy-loading.
        new_instance_ref = self.db.instance_get(context, new_instance_ref.id)

        elevated = context.elevated()
        security_groups = self.db.security_group_get_by_instance(context, instance_ref['id'])
        for security_group in security_groups:
            self.db.instance_add_security_group(elevated,
                                                new_instance_ref['uuid'],
                                                security_group['id'])

        return new_instance_ref

    def _instance_metadata(self, context, instance_uuid):
        """ Looks up and returns the instance metadata """

        instance_ref = self.db.instance_get_by_uuid(context, instance_uuid)
        return self.db.instance_metadata_get(context, instance_ref['id'])

    def _instance_metadata_update(self, context, instance_uuid, metadata):
        """ Updates the instance metadata """

        instance_ref = self.db.instance_get_by_uuid(context, instance_uuid)
        return self.db.instance_metadata_update(context, instance_ref['id'], metadata, True)

    def _next_clone_num(self, context, instance_uuid):
        """ Returns the next clone number for the instance_uuid """

        metadata = self._instance_metadata(context, instance_uuid)
        clone_num = int(metadata.get('last_clone_num', -1)) + 1
        metadata['last_clone_num'] = clone_num
        self._instance_metadata_update(context, instance_uuid, metadata)

        LOG.debug(_("Instance %s has new clone num=%s"), instance_uuid, clone_num)
        return clone_num

    def _is_instance_blessed(self, context, instance_uuid):
        """ Returns True if this instance is blessed, False otherwise. """
        metadata = self._instance_metadata(context, instance_uuid)
        return 'blessed_from' in metadata

    def _is_instance_launched(self, context, instance_uuid):
        """ Returns True if this instance is launched, False otherwise """
        metadata = self._instance_metadata(context, instance_uuid)
        return "launched_from" in metadata

    def _list_gridcentric_hosts(self, context):
        """ Returns a list of all the hosts known to openstack running the gridcentric service. """
        admin_context = context.elevated()
        services = self.db.service_get_all_by_topic(admin_context, FLAGS.gridcentric_topic)
        hosts = []
        for srv in services:
            if srv['host'] not in hosts:
                hosts.append(srv['host'])
        return hosts

    def bless_instance(self, context, instance_uuid):
        # Setup the DB representation for the new VM.
        instance_ref = self.get(context, instance_uuid)

        is_blessed = self._is_instance_blessed(context, instance_uuid)
        is_launched = self._is_instance_launched(context, instance_uuid)
        if is_blessed:
            # The instance is already blessed. We can't rebless it.
            raise exception.Error(_(("Instance %s is already blessed. " +
                                     "Cannot rebless an instance.") % instance_uuid))
        elif is_launched:
            # The instance is a launched one. We cannot bless launched instances.
            raise exception.Error(_(("Instance %s has been launched. " +
                                     "Cannot bless a launched instance.") % instance_uuid))
        elif instance_ref['vm_state'] != vm_states.ACTIVE:
            # The instance is not active. We cannot bless a non-active instance.
<<<<<<< HEAD
             raise exception.Error(_(("Instance %s is not active. " +
                                      "Cannot bless a non-active instance.") % instance_uuid))
=======
            raise exception.Error(_(("Instance %s is not active. " +
                                      "Cannot bless a non-active instance.") % instance_id))
>>>>>>> cf195ffd

        clonenum = self._next_clone_num(context, instance_uuid)
        new_instance_ref = self._copy_instance(context, instance_uuid, str(clonenum), launch=False)

        LOG.debug(_("Casting gridcentric message for bless_instance") % locals())
        self._cast_gridcentric_message('bless_instance', context, new_instance_ref['uuid'],
                                       host=instance_ref['host'])

        # We reload the instance because the manager may have change its state (most likely it 
        # did).
        return self.get(context, new_instance_ref['uuid'])

    def discard_instance(self, context, instance_uuid):
        LOG.debug(_("Casting gridcentric message for discard_instance") % locals())

        if not self._is_instance_blessed(context, instance_uuid):
            # The instance is not blessed. We can't discard it.
            raise exception.Error(_(("Instance %s is not blessed. " +
                                     "Cannot discard an non-blessed instance.") % instance_uuid))
        elif len(self.list_launched_instances(context, instance_uuid)) > 0:
            # There are still launched instances based off of this one.
            raise exception.Error(_(("Instance %s still has launched instances. " +
                                     "Cannot discard an instance with remaining launched ones.") %
                                     instance_uuid))

        self._cast_gridcentric_message('discard_instance', context, instance_uuid)

    def launch_instance(self, context, instance_uuid, params={}):
        pid = context.project_id
        uid = context.user_id

        self._check_quota(context, instance_uuid)
        instance = self.get(context, instance_uuid)

        if not(self._is_instance_blessed(context, instance_uuid)):
            # The instance is not blessed. We can't launch new instances from it.
            raise exception.Error(
                  _(("Instance %s is not blessed. " +
                     "Please bless the instance before launching from it.") % instance_uuid))

        # Create a new launched instance.
        new_instance_ref = self._copy_instance(context, instance_uuid, "clone", launch=True)

        LOG.debug(_("Casting to scheduler for %(pid)s/%(uid)s's"
                    " instance %(instance_uuid)s") % locals())
        rpc.cast(context,
                     FLAGS.scheduler_topic,
                     {"method": "launch_instance",
                      "args": {"topic": FLAGS.gridcentric_topic,
                               "instance_uuid": new_instance_ref['uuid'],
                               "params": params}})

        return self.get(context, new_instance_ref['uuid'])

<<<<<<< HEAD
    def migrate_instance(self, context, instance_uuid, dest):
        # Grab the DB representation for the VM.
        instance_ref = self.get(context, instance_uuid)

=======
    def _find_migration_target(self, context, instance_host, dest):
>>>>>>> cf195ffd
        gridcentric_hosts = self._list_gridcentric_hosts(context)
        if dest == None:
            # We will pick a random host.
            if instance_host in gridcentric_hosts:
                # We cannot migrate to ourselves so take that host out of the list.
                gridcentric_hosts.remove(instance_host)

            if len(gridcentric_hosts) == 0:
                raise exception.Error(_("There are no available hosts for the migration target."))
            random.shuffle(gridcentric_hosts)
            dest = gridcentric_hosts[0]

        elif dest not in gridcentric_hosts:
            raise exception.Error(_("Cannot migrate to host %s because it is not running the"
                                    " gridcentric service.") % dest)
        elif dest == instance_host:
            raise exception.Error(_("Unable to migrate to the same host."))

        return dest

    def migrate_instance(self, context, instance_id, dest):
        # Grab the DB representation for the VM.
        instance_ref = self.get(context, instance_id)

        dest = self._find_migration_target(context, instance_ref['host'], dest)

        LOG.debug(_("Casting gridcentric message for migrate_instance") % locals())
        self._cast_gridcentric_message('migrate_instance', context,
                                       instance_ref['uuid'], host=instance_ref['host'],
                                       params={"dest" : dest})

    def list_launched_instances(self, context, instance_uuid):
        filter = {
                  'metadata':{'launched_from':'%s' % instance_uuid},
                  'deleted':False
                  }
        launched_instances = self.compute_api.get_all(context, filter)
        return launched_instances

    def list_blessed_instances(self, context, instance_uuid):
        filter = {
                  'metadata':{'blessed_from':'%s' % instance_uuid},
                  'deleted':False
                  }
        blessed_instances = self.compute_api.get_all(context, filter)
        return blessed_instances

    def _find_boot_host(self, context, metadata):

        gc_hosts = self._list_gridcentric_hosts(context)
        if metadata == None or 'gc:target_host' not in metadata:
            # Find a random host that is running the gridcentric services.
            random.shuffle(gc_hosts)
            target_host = gc_hosts[0]
        else:
            # Ensure that the target host is running the gridcentic service.
            target_host = metadata['gc:target_host']
            if target_host not in gc_hosts:
                raise exception.Error(
                              _("Only able to launch on hosts running the gridcentric service."))
        return target_host

    def create(self, context, *args, **kwargs):
        """
        This will create a new instance on a target host if one is specified in the
        gc:target-host metadata field.
        """

        if not context.is_admin:
            raise exception.Error(_("This feature is restricted to only admin users."))
        metadata = kwargs.get('metadata', None)
        target_host = self._find_boot_host(context, metadata)

        # Normally the compute_api would send a message to the sceduler. In this case since
        # we have a target host, we'll just explicity send a message to that compute manager.
        compute_api = compute.API()
        def host_schedule(rpc_method,
                    context, base_options,
                    instance_type,
                    availability_zone, injected_files,
                    admin_password, image,
                    num_instances,
                    requested_networks,
                    block_device_mapping,
                    security_group,
                    filter_properties):

            instance_uuid = base_options.get('uuid')
            now = utils.utcnow()
            self.db.instance_update(context, instance_uuid,
                               {'host': target_host,
                                'scheduled_at': now})

            rpc.cast(context, self.db.queue_get_for(context, FLAGS.compute_topic, target_host),
                     {"method": "run_instance",
                      "args": {"instance_uuid": instance_uuid,
                       "availability_zone": availability_zone,
                       "admin_password": admin_password,
                       "injected_files": injected_files,
                       "requested_networks": requested_networks}})

            # Instance was already created before calling scheduler
            return self.get(context, instance_uuid)

        # Stub out the call to the scheduler and then delegate the rest of the work to the
        # compute api. 
        compute_api._schedule_run_instance = host_schedule
        return compute_api.create(context, *args, **kwargs)<|MERGE_RESOLUTION|>--- conflicted
+++ resolved
@@ -212,13 +212,8 @@
                                      "Cannot bless a launched instance.") % instance_uuid))
         elif instance_ref['vm_state'] != vm_states.ACTIVE:
             # The instance is not active. We cannot bless a non-active instance.
-<<<<<<< HEAD
-             raise exception.Error(_(("Instance %s is not active. " +
+            raise exception.Error(_(("Instance %s is not active. " +
                                       "Cannot bless a non-active instance.") % instance_uuid))
-=======
-            raise exception.Error(_(("Instance %s is not active. " +
-                                      "Cannot bless a non-active instance.") % instance_id))
->>>>>>> cf195ffd
 
         clonenum = self._next_clone_num(context, instance_uuid)
         new_instance_ref = self._copy_instance(context, instance_uuid, str(clonenum), launch=False)
@@ -273,14 +268,7 @@
 
         return self.get(context, new_instance_ref['uuid'])
 
-<<<<<<< HEAD
-    def migrate_instance(self, context, instance_uuid, dest):
-        # Grab the DB representation for the VM.
-        instance_ref = self.get(context, instance_uuid)
-
-=======
     def _find_migration_target(self, context, instance_host, dest):
->>>>>>> cf195ffd
         gridcentric_hosts = self._list_gridcentric_hosts(context)
         if dest == None:
             # We will pick a random host.
@@ -301,9 +289,9 @@
 
         return dest
 
-    def migrate_instance(self, context, instance_id, dest):
+    def migrate_instance(self, context, instance_uuid, dest):
         # Grab the DB representation for the VM.
-        instance_ref = self.get(context, instance_id)
+        instance_ref = self.get(context, instance_uuid)
 
         dest = self._find_migration_target(context, instance_ref['host'], dest)
 
