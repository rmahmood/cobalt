# Copyright 2011 GridCentric Inc.
# All Rights Reserved.
#
#    Licensed under the Apache License, Version 2.0 (the "License"); you may
#    not use this file except in compliance with the License. You may obtain
#    a copy of the License at
#
#         http://www.apache.org/licenses/LICENSE-2.0
#
#    Unless required by applicable law or agreed to in writing, software
#    distributed under the License is distributed on an "AS IS" BASIS, WITHOUT
#    WARRANTIES OR CONDITIONS OF ANY KIND, either express or implied. See the
#    License for the specific language governing permissions and limitations
#    under the License.

import unittest
import os
import shutil

from datetime import datetime

from nova import db
from nova import context as nova_context
from nova import exception

from nova.compute import vm_states
from nova.compute import task_states

from oslo.config import cfg

import gridcentric.nova.extension.manager as gc_manager
import gridcentric.tests.utils as utils
import gridcentric.nova.extension.vmsconn as vmsconn

CONF = cfg.CONF

class GridCentricManagerTestCase(unittest.TestCase):

    def setUp(self):
        CONF.connection_type = 'fake'
        CONF.compute_driver = 'fake.FakeDriver'

<<<<<<< HEAD
=======
        FLAGS.connection_type = 'fake'

        FLAGS.compute_driver = 'nova.virt.fake.FakeDriver'
>>>>>>> 2f9b95d5
        # Copy the clean database over
        shutil.copyfile(os.path.join(CONF.state_path, CONF.sqlite_clean_db),
                        os.path.join(CONF.state_path, CONF.sqlite_db))

        self.mock_rpc = utils.mock_rpc

        self.vmsconn = utils.MockVmsConn()
        self.gridcentric = gc_manager.GridCentricManager(vmsconn=self.vmsconn)
        self.gridcentric._instance_network_info = utils.fake_networkinfo
        self.context = nova_context.RequestContext('fake', 'fake', True)

<<<<<<< HEAD
        # Mock out all of the policy enforcement (the tests don't have a defined policy)
        utils.mock_policy()
=======
    def test_connection_type(self):
        tests = [('fake', None),
                 (None, 'nova.virt.fake.FakeDriver'),
                 ('fake', 'nova.virt.fake.FakeDriver'),
                 ('libvirt', 'nova.virt.fake.FakeDriver'),
                 ('fake', 'nova.virt.connection.get_connection')]
                # compute_driver should be prioritized over connection_type
        for conn_type, driver in tests:
            self.gridcentric.vms_conn = None
            FLAGS.connection_type = conn_type
            FLAGS.compute_driver = driver
            self.gridcentric._init_vms()
            self.assertIs(type(self.gridcentric.vms_conn),
                             type(vmsconn.get_vms_connection('fake')))
>>>>>>> 2f9b95d5

    def test_target_memory_string_conversion_case_insensitive(self):

        # Ensures case insensitive
        self.assertEquals(gc_manager.memory_string_to_pages('512MB'),
                          gc_manager.memory_string_to_pages('512mB'))
        self.assertEquals(gc_manager.memory_string_to_pages('512mB'),
                          gc_manager.memory_string_to_pages('512Mb'))
        self.assertEquals(gc_manager.memory_string_to_pages('512mB'),
                          gc_manager.memory_string_to_pages('512mb'))

    def test_target_memory_string_conversion_value(self):
        # Check conversion of units.
        self.assertEquals(268435456, gc_manager.memory_string_to_pages('1TB'))
        self.assertEquals(137438953472, gc_manager.memory_string_to_pages('512TB'))

        self.assertEquals(262144, gc_manager.memory_string_to_pages('1GB'))

        self.assertEquals(256, gc_manager.memory_string_to_pages('1MB'))
        self.assertEquals(131072, gc_manager.memory_string_to_pages('512MB'))

        self.assertEquals(1, gc_manager.memory_string_to_pages('2KB'))
        self.assertEquals(1, gc_manager.memory_string_to_pages('4KB'))
        self.assertEquals(5, gc_manager.memory_string_to_pages('20KB'))

        self.assertEquals(2, gc_manager.memory_string_to_pages('12287b'))
        self.assertEquals(3, gc_manager.memory_string_to_pages('12288b'))
        self.assertEquals(1, gc_manager.memory_string_to_pages('512'))
        self.assertEquals(1, gc_manager.memory_string_to_pages('4096'))
        self.assertEquals(2, gc_manager.memory_string_to_pages('8192'))

    def test_target_memory_string_conversion_case_unconvertible(self):
        # Check against garbage inputs
        try:
            gc_manager.memory_string_to_pages('512megabytes')
            self.fail("Should not be able to convert '512megabytes'")
        except ValueError:
            pass

        try:
            gc_manager.memory_string_to_pages('garbage')
            self.fail("Should not be able to convert 'garbage'")
        except ValueError:
            pass

        try:
            gc_manager.memory_string_to_pages('-512MB')
            self.fail("Should not be able to convert '-512MB'")
        except ValueError:
            pass

    def test_bless_instance(self):

        self.vmsconn.set_return_val("bless",
                                    ("newname", "migration_url", ["file1", "file2", "file3"],[]))
        self.vmsconn.set_return_val("post_bless", ["file1_ref", "file2_ref", "file3_ref"])
        self.vmsconn.set_return_val("bless_cleanup", None)

        pre_bless_time = datetime.utcnow()
        blessed_uuid = utils.create_pre_blessed_instance(self.context)
        migration_url = self.gridcentric.bless_instance(self.context, instance_uuid=blessed_uuid,
                                                        migration_url=None)

        blessed_instance = db.instance_get_by_uuid(self.context, blessed_uuid)
        self.assertEquals("blessed", blessed_instance['vm_state'])
        self.assertEquals("migration_url", migration_url)
        metadata = db.instance_metadata_get(self.context, blessed_uuid)
        self.assertEquals("file1_ref,file2_ref,file3_ref", metadata['images'])

        # note(dscannell): Although we set the blessed metadata to True in the code, we need to compare
        # it against '1'. This is because the True gets converted to a '1' when added to the database.
        self.assertEquals('1', metadata['blessed'])
        self.assertTrue(pre_bless_time <= blessed_instance['launched_at'])

        self.assertTrue(blessed_instance['disable_terminate'])

    def test_bless_instance_exception(self):
        self.vmsconn.set_return_val("bless", utils.TestInducedException())

        blessed_uuid = utils.create_pre_blessed_instance(self.context)

        migration_url = None
        try:
            migration_url = self.gridcentric.bless_instance(self.context,
                                                            instance_uuid=blessed_uuid,
                                                            migration_url=None)
            self.fail("The bless error should have been re-raised up.")
        except utils.TestInducedException:
            pass

        blessed_instance = db.instance_get_by_uuid(self.context, blessed_uuid)
        self.assertEquals(vm_states.ERROR, blessed_instance['vm_state'])
        self.assertEquals(None, migration_url)
        metadata = db.instance_metadata_get(self.context, blessed_uuid)
        self.assertEquals(None, metadata.get('images', None))
        self.assertEquals(None, metadata.get('blessed', None))
        self.assertEquals(None, blessed_instance['launched_at'])

        self.assertFalse(blessed_instance.get('disable_terminate', False))

    def test_bless_instance_not_found(self):

        # Create a new UUID for a non existing instance.
        blessed_uuid = utils.create_uuid()
        try:
            self.gridcentric.bless_instance(self.context, instance_uuid=blessed_uuid,
                                            migration_url=None)
            self.fail("Bless should have thrown InstanceNotFound exception.")
        except exception.InstanceNotFound:
            pass

    def test_bless_instance_migrate(self):
        self.vmsconn.set_return_val("bless",
                                    ("newname", "migration_url", ["file1", "file2", "file3"], []))
        self.vmsconn.set_return_val("post_bless", ["file1_ref", "file2_ref", "file3_ref"])
        self.vmsconn.set_return_val("bless_cleanup", None)

        blessed_uuid = utils.create_instance(self.context)
        pre_bless_instance = db.instance_get_by_uuid(self.context, blessed_uuid)
        migration_url = self.gridcentric.bless_instance(self.context, instance_uuid=blessed_uuid,
                                                        migration_url="mcdist://migrate_addr")
        post_bless_instance = db.instance_get_by_uuid(self.context, blessed_uuid)

        self.assertEquals(pre_bless_instance['vm_state'], post_bless_instance['vm_state'])
        self.assertEquals("migration_url", migration_url)
        metadata = db.instance_metadata_get(self.context, blessed_uuid)
        self.assertEquals("file1_ref,file2_ref,file3_ref", metadata['images'])
        self.assertEquals(pre_bless_instance['launched_at'], post_bless_instance['launched_at'])
        self.assertFalse(pre_bless_instance.get('disable_terminate', None),
                         post_bless_instance.get('disable_terminate', None))

    def test_launch_instance(self):

        self.vmsconn.set_return_val("launch", None)
        blessed_uuid = utils.create_blessed_instance(self.context)
        launched_uuid = utils.create_pre_launched_instance(self.context,
                                                source_uuid=blessed_uuid)

        pre_launch_time = datetime.utcnow()
        self.gridcentric.launch_instance(self.context, instance_uuid=launched_uuid)

        launched_instance = db.instance_get_by_uuid(self.context, launched_uuid)
        self.assertNotEquals(None, launched_instance['power_state'])
        self.assertEquals("active", launched_instance['vm_state'])
        self.assertTrue(pre_launch_time <= launched_instance['launched_at'])
        self.assertEquals(None, launched_instance['task_state'])
        self.assertEquals(self.gridcentric.host, launched_instance['host'])

        # Ensure the proper vms policy is passed into vmsconn
        self.assertEquals(';blessed=%s;;flavor=m1.tiny;;tenant=fake;;uuid=%s;'\
                             % (blessed_uuid, launched_uuid),
            self.vmsconn.params_passed[0]['kwargs']['vms_policy'])

    def test_launch_instance_images(self):
        self.vmsconn.set_return_val("launch", None)
        blessed_uuid = utils.create_blessed_instance(self.context,
            instance={'metadata':{'images':'image1'}})

        instance = db.instance_get_by_uuid(self.context, blessed_uuid)
        metadata = db.instance_metadata_get(self.context, instance['uuid'])
        self.assertEquals('image1', metadata.get('images', ''))


        launched_uuid = utils.create_pre_launched_instance(self.context, source_uuid=blessed_uuid)

        self.gridcentric.launch_instance(self.context, instance_uuid=launched_uuid)

        # Ensure that image1 was passed to vmsconn.launch
        self.assertEquals(['image1'], self.vmsconn.params_passed[0]['kwargs']['image_refs'])

    def test_launch_instance_exception(self):

        self.vmsconn.set_return_val("launch", utils.TestInducedException())
        launched_uuid = utils.create_pre_launched_instance(self.context)

        try:
            self.gridcentric.launch_instance(self.context, instance_uuid=launched_uuid)
            self.fail("The exception from launch should be re-raised up.")
        except utils.TestInducedException:
            pass

        launched_instance = db.instance_get_by_uuid(self.context, launched_uuid)
        self.assertEquals("error", launched_instance['vm_state'])
        self.assertEquals(None, launched_instance['task_state'])
        self.assertEquals(None, launched_instance['launched_at'])
        self.assertEquals(self.gridcentric.host, launched_instance['host'])

    def test_launch_instance_migrate(self):

        self.vmsconn.set_return_val("launch", None)
        instance_uuid = utils.create_instance(self.context, {'vm_state': vm_states.ACTIVE})
        pre_launch_instance = db.instance_get_by_uuid(self.context, instance_uuid)

        self.gridcentric.launch_instance(self.context, instance_uuid=instance_uuid,
                                         migration_url="migration_url")

        post_launch_instance = db.instance_get_by_uuid(self.context, instance_uuid)

        self.assertEquals(vm_states.ACTIVE, post_launch_instance['vm_state'])
        self.assertEquals(None, post_launch_instance['task_state'])
        self.assertEquals(pre_launch_instance['launched_at'], post_launch_instance['launched_at'])
        self.assertEquals(self.gridcentric.host, post_launch_instance['host'])

    def test_launch_instance_migrate_exception(self):

        self.vmsconn.set_return_val("launch", utils.TestInducedException())
        launched_uuid = utils.create_instance(self.context, {'vm_state': vm_states.ACTIVE})

        try:
            self.gridcentric.launch_instance(self.context, instance_uuid=launched_uuid,
                                             migration_url="migration_url")
            self.fail("The launch error should have been re-raised up.")
        except utils.TestInducedException:
            pass

        launched_instance = db.instance_get_by_uuid(self.context, launched_uuid)
        # (dscannell): This needs to be fixed up once we have the migration state transitions
        # performed correctly.
        self.assertEquals(vm_states.ACTIVE, launched_instance['vm_state'])
        self.assertEquals(task_states.SPAWNING, launched_instance['task_state'])
        self.assertEquals(None, launched_instance['launched_at'])
        self.assertEquals(None, launched_instance['host'])


    def test_discard_a_blessed_instance(self):
        self.vmsconn.set_return_val("discard", None)
        blessed_uuid = utils.create_blessed_instance(self.context, source_uuid="UNITTEST_DISCARD")

        pre_discard_time = datetime.utcnow()
        self.gridcentric.discard_instance(self.context, instance_uuid=blessed_uuid)

        try:
            db.instance_get(self.context, blessed_uuid)
            self.fail("The blessed instance should no longer exists after being discarded.")
        except exception.InstanceNotFound:
            # This ensures that the instance has been marked as deleted in the database. Now assert
            # that the rest of its attributes have been marked.
            self.context.read_deleted = 'yes'
            instances = db.instance_get_all(self.context)

            self.assertEquals(1, len(instances))
            discarded_instance = instances[0]

            self.assertTrue(pre_discard_time <= discarded_instance['terminated_at'])
            self.assertEquals(vm_states.DELETED, discarded_instance['vm_state'])

    def test_reset_host_different_host_instance(self):

        host = "test-host"
        instance_uuid = utils.create_instance(self.context,
                                             {'task_state':task_states.MIGRATING,
                                              'host': host})
        self.gridcentric.host = 'different-host'
        self.gridcentric._refresh_host(self.context)

        instance = db.instance_get_by_uuid(self.context, instance_uuid)
        self.assertEquals(host, instance['host'])
        self.assertEquals(task_states.MIGRATING, instance['task_state'])


    def test_reset_host_locked_instance(self):

        host = "test-host"
        locked_instance_uuid = utils.create_instance(self.context,
                                                     {'task_state':task_states.MIGRATING,
                                                      'host': host})
        self.gridcentric.host = host
        self.gridcentric._lock_instance(locked_instance_uuid)
        self.gridcentric._refresh_host(self.context)

        instance = db.instance_get_by_uuid(self.context, locked_instance_uuid)
        self.assertEquals(host, instance['host'])
        self.assertEquals(task_states.MIGRATING, instance['task_state'])

    def test_reset_host_non_migrating_instance(self):

        host = "test-host"
        instance_uuid = utils.create_instance(self.context,
                                             {'host': host})
        self.gridcentric.host = host
        self.gridcentric._refresh_host(self.context)

        instance = db.instance_get_by_uuid(self.context, instance_uuid)
        self.assertEquals(host, instance['host'])
        self.assertEquals(None, instance['task_state'])

    def test_reset_host_local_src(self):

        src_host = "src-test-host"
        dst_host = "dst-test-host"
        instance_uuid = utils.create_instance(self.context,
                                             {'task_state':task_states.MIGRATING,
                                              'host': src_host,
                                              'metadata': {'gc_src_host': src_host,
                                                           'gc_dst_host': dst_host}},
                                            driver=self.gridcentric.compute_manager.driver)
        self.gridcentric.host = src_host
        self.gridcentric._refresh_host(self.context)

        instance = db.instance_get_by_uuid(self.context, instance_uuid)
        self.assertEquals(src_host, instance['host'])
        self.assertEquals(None, instance['task_state'])

    def test_reset_host_local_dst(self):

        src_host = "src-test-host"
        dst_host = "dst-test-host"
        instance_uuid = utils.create_instance(self.context,
                                             {'task_state':task_states.MIGRATING,
                                              'host': dst_host,
                                              'metadata': {'gc_src_host': src_host,
                                                           'gc_dst_host': dst_host}},
                                            driver=self.gridcentric.compute_manager.driver)
        self.gridcentric.host = dst_host
        self.gridcentric._refresh_host(self.context)

        instance = db.instance_get_by_uuid(self.context, instance_uuid)
        self.assertEquals(dst_host, instance['host'])
        self.assertEquals(None, instance['task_state'])

    def test_reset_host_not_local_src(self):

        src_host = "src-test-host"
        dst_host = "dst-test-host"
        instance_uuid = utils.create_instance(self.context,
                                             {'task_state':task_states.MIGRATING,
                                              'host': src_host,
                                              'metadata': {'gc_src_host': src_host,
                                                           'gc_dst_host': dst_host}})
        self.gridcentric.host = src_host
        self.gridcentric._refresh_host(self.context)

        instance = db.instance_get_by_uuid(self.context, instance_uuid)
        self.assertEquals(dst_host, instance['host'])
        self.assertEquals(task_states.MIGRATING, instance['task_state'])

    def test_reset_host_not_local_dst(self):

        src_host = "src-test-host"
        dst_host = "dst-test-host"
        instance_uuid = utils.create_instance(self.context,
                                             {'task_state':task_states.MIGRATING,
                                              'host': dst_host,
                                              'metadata': {'gc_src_host': src_host,
                                                           'gc_dst_host': dst_host}})
        self.gridcentric.host = dst_host
        self.gridcentric._refresh_host(self.context)

        instance = db.instance_get_by_uuid(self.context, instance_uuid)
        self.assertEquals(dst_host, instance['host'])
        self.assertEquals(None, instance['task_state'])
        self.assertEquals(vm_states.ERROR, instance['vm_state'])

    def test_vms_policy_generation_custom_flavor(self):
        flavor = utils.create_flavor()
        instance_uuid = utils.create_instance(self.context, {'instance_type_id': flavor['id']})
        instance = db.instance_get_by_uuid(self.context, instance_uuid)
        vms_policy = self.gridcentric._generate_vms_policy_name(self.context, instance, instance)
        expected_policy = ';blessed=%s;;flavor=%s;;tenant=%s;;uuid=%s;' \
                          %(instance['uuid'], flavor['name'], self.context.project_id, instance['uuid'])
        self.assertEquals(expected_policy, vms_policy)<|MERGE_RESOLUTION|>--- conflicted
+++ resolved
@@ -37,15 +37,8 @@
 class GridCentricManagerTestCase(unittest.TestCase):
 
     def setUp(self):
-        CONF.connection_type = 'fake'
         CONF.compute_driver = 'fake.FakeDriver'
 
-<<<<<<< HEAD
-=======
-        FLAGS.connection_type = 'fake'
-
-        FLAGS.compute_driver = 'nova.virt.fake.FakeDriver'
->>>>>>> 2f9b95d5
         # Copy the clean database over
         shutil.copyfile(os.path.join(CONF.state_path, CONF.sqlite_clean_db),
                         os.path.join(CONF.state_path, CONF.sqlite_db))
@@ -57,25 +50,8 @@
         self.gridcentric._instance_network_info = utils.fake_networkinfo
         self.context = nova_context.RequestContext('fake', 'fake', True)
 
-<<<<<<< HEAD
         # Mock out all of the policy enforcement (the tests don't have a defined policy)
         utils.mock_policy()
-=======
-    def test_connection_type(self):
-        tests = [('fake', None),
-                 (None, 'nova.virt.fake.FakeDriver'),
-                 ('fake', 'nova.virt.fake.FakeDriver'),
-                 ('libvirt', 'nova.virt.fake.FakeDriver'),
-                 ('fake', 'nova.virt.connection.get_connection')]
-                # compute_driver should be prioritized over connection_type
-        for conn_type, driver in tests:
-            self.gridcentric.vms_conn = None
-            FLAGS.connection_type = conn_type
-            FLAGS.compute_driver = driver
-            self.gridcentric._init_vms()
-            self.assertIs(type(self.gridcentric.vms_conn),
-                             type(vmsconn.get_vms_connection('fake')))
->>>>>>> 2f9b95d5
 
     def test_target_memory_string_conversion_case_insensitive(self):
 
