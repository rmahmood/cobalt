--- conflicted
+++ resolved
@@ -34,46 +34,6 @@
     def __init__(self):
         super(GridcentricServerControllerExtension, self).__init__()
         self.gridcentric_api = API()
-<<<<<<< HEAD
-=======
-        # This is used to convert exception to consistent HTTP errors
-        self.server_helper = server_helper.CreateInstanceHelper(None)
-
-    def get_name(self):
-        return "GridCentric"
-
-    def get_alias(self):
-        return "GC"
-
-    def get_description(self):
-        return "The GridCentric extension"
-
-    def get_namespace(self):
-        return "http://www.gridcentric.com"
-
-    def get_updated(self):
-        return '2012-03-14T18:33:34-07:00' ##TIMESTAMP##
-
-    def get_actions(self):
-        actions = []
-
-        actions.append(extensions.ActionExtension('servers', 'gc_bless',
-                                                    self._bless_instance))
-
-        actions.append(extensions.ActionExtension('servers', 'gc_launch',
-                                                    self._launch_instance))
-
-        actions.append(extensions.ActionExtension('servers', 'gc_discard',
-                                                    self._discard_instance))
-
-        actions.append(extensions.ActionExtension('servers', 'gc_list_launched',
-                                                    self._list_launched_instances))
-
-        actions.append(extensions.ActionExtension('servers', 'gc_list_blessed',
-                                                    self._list_blessed_instances))
-
-        return actions
->>>>>>> bc10c739
 
     @wsgi.action('gc_bless')
     def _bless_instance(self, req, id, body):
