--- conflicted
+++ resolved
@@ -65,33 +65,7 @@
         kwargs = {'method': method, 'args': params}
         rpc.cast(context, queue, kwargs)
 
-<<<<<<< HEAD
-    def _call_gridcentric_message(self, method, context, instance_id,
-                                  host=None, params=None):
-        """Generic handler for RPC call to gridcentric. This will block for a response.
-
-        :param params: Optional dictionary of arguments to be passed to the
-                       gridcentric worker
-
-        :returns: None
-        """
-        if not params:
-            params = {}
-        if not host:
-            instance = self.get(context, instance_id)
-            host = instance['host']
-        if not host:
-            queue = FLAGS.gridcentric_topic
-        else:
-            queue = self.db.queue_get_for(context, FLAGS.gridcentric_topic, host)
-        params['instance_id'] = instance_id
-        kwargs = {'method': method, 'args': params}
-        rpc.call(context, queue, kwargs)
-
     def _check_quota(self, context, instance_id):
-=======
-    def _check_quota(self, context, instance_uuid):
->>>>>>> bb4a73f1
         # Check the quota to see if we can launch a new instance.
         instance = self.get(context, instance_id)
         instance_type = instance['instance_type']
@@ -211,7 +185,7 @@
         new_instance_ref = self._copy_instance(context, instance_id, str(clonenum), launch=False)
 
         LOG.debug(_("Casting gridcentric message for bless_instance") % locals())
-        self._call_gridcentric_message('bless_instance', context, new_instance_ref['id'],
+        self._cast_gridcentric_message('bless_instance', context, new_instance_ref['id'],
                                        host=instance_ref['host'])
 
         # We reload the instance because the manager may have change its state (most likely it 
@@ -259,15 +233,12 @@
         return self.get(context, new_instance_ref['id'])
 
     def migrate_instance(self, context, instance_id, dest):
+        instance_ref = self.db.instance_get(context, instance_id)
+
         LOG.debug(_("Casting gridcentric message for migrate_instance") % locals())
-<<<<<<< HEAD
-        self._call_gridcentric_message('migrate_instance', context,
-                                       instance_id, params={"dest" : dest})
-=======
         self._cast_gridcentric_message('migrate_instance', context,
-                                       instance_ref['uuid'], host=instance_ref['host'],
+                                       instance_ref['id'], host=instance_ref['host'],
                                        params={"dest" : dest})
->>>>>>> bb4a73f1
 
     def list_launched_instances(self, context, instance_id):
         filter = {
