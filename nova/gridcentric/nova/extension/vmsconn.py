# Copyright 2011 GridCentric Inc.
# All Rights Reserved.
#
#    Licensed under the Apache License, Version 2.0 (the "License"); you may
#    not use this file except in compliance with the License. You may obtain
#    a copy of the License at
#
#         http://www.apache.org/licenses/LICENSE-2.0
#
#    Unless required by applicable law or agreed to in writing, software
#    distributed under the License is distributed on an "AS IS" BASIS, WITHOUT
#    WARRANTIES OR CONDITIONS OF ANY KIND, either express or implied. See the
#    License for the specific language governing permissions and limitations
#    under the License.

"""
Interfaces that configure vms and perform hypervisor specific operations.
"""

import os
import pwd
import stat
import time
import glob
import threading
import tempfile

import nova
from nova import exception
<<<<<<< HEAD
=======
from nova import flags

>>>>>>> 58e449a7
from nova.virt import images
from nova.compute import utils as compute_utils
from nova.openstack.common import cfg
from nova.openstack.common import log as logging
LOG = logging.getLogger('nova.gridcentric.vmsconn')
<<<<<<< HEAD
CONF = cfg.CONF
=======
FLAGS = flags.FLAGS

>>>>>>> 58e449a7
vmsconn_opts = [
               cfg.BoolOpt('gridcentric_use_image_service',
               default=False,
               help='Gridcentric should use the image service to store disk copies and descriptors.'),

               cfg.StrOpt('openstack_user',
               default='',
               help='The openstack user')]
CONF.register_opts(vmsconn_opts)

from eventlet import tpool

import vms.commands as commands
import vms.logger as logger
import vms.virt as virt
import vms.config as config
import vms.utilities as utilities
import vms.control as control
import vms.vmsrun as vmsrun

def mkdir_as(path, uid):
    utilities.check_command(['sudo', '-u', '#%d' % uid, 'mkdir', '-p', path])

def touch_as(path, uid):
    utilities.check_command(['sudo', '-u', '#%d' % uid, 'touch', path])

class AttribDictionary(dict):
    """ A subclass of the python Dictionary that will allow us to add attribute. """
    def __init__(self, base):
        for key, value in base.iteritems():
            self[key] = value

def get_vms_connection(connection_type):
    # Configure the logger regardless of the type of connection that will be used.
    logger.setup_for_library()
    if connection_type == 'xenapi':
        return XenApiConnection()
    elif connection_type == 'libvirt':
        return LibvirtConnection()
    elif connection_type == 'fake':
        return DummyConnection()
    else:
        raise exception.Error(_('Unsupported connection type "%s"' % connection_type))

def select_hypervisor(hypervisor):
    LOG.debug(_("Configuring vms for hypervisor %s"), hypervisor)
    virt.init()
    virt.select(hypervisor)
    LOG.debug(_("Virt initialized as auto=%s"), virt.AUTO)

def _log_call(fn):
    def wrapped_fn(self, *args, **kwargs):
        try:
            LOG.debug(_("Calling %s with args=%s kwargs=%s") % \
                       (fn.__name__, str(args), str(kwargs)))
            return fn(self, *args, **kwargs)
        finally:
            LOG.debug(_("Called %s with args=%s kwargs=%s") % \
                       (fn.__name__, str(args), str(kwargs)))

    wrapped_fn.__name__ = fn.__name__
    wrapped_fn.__doc__ = fn.__doc__
    return wrapped_fn

class VmsConnection:
    def configure(self):
        """
        Configures vms for this type of connection.
        """
        pass

    @_log_call
    def bless(self, context, instance_name, new_instance_ref, migration_url=None):
        """
        Create a new blessed VM from the instance with name instance_name and gives the blessed
        instance the name new_instance_name.
        """
        new_instance_name = new_instance_ref['name']
        (newname, network, blessed_files) = tpool.execute(commands.bless,
                               instance_name,
                               new_instance_name,
                               mem_url=migration_url,
                               migration=(migration_url and True))
        self._chmod_blessed_files(blessed_files)

        return (newname, network, blessed_files)

    def _chmod_blessed_files(self, blessed_files):
        """ Change the permission on the blessed files """
        pass

    @_log_call
    def post_bless(self, context, new_instance_ref, blessed_files):
        if FLAGS.gridcentric_use_image_service:
            return self._upload_files(context, new_instance_ref, blessed_files)
        else:
            return blessed_files

    @_log_call
    def bless_cleanup(self, blessed_files):
        if FLAGS.gridcentric_use_image_service:
            for blessed_file in blessed_files:
                if os.path.exists(blessed_file):
                    os.unlink(blessed_file)

    @_log_call
    def _upload_files(self, context, instance_ref, blessed_files):
        """ Upload the bless files into nova's image service (e.g. glance). """
        raise Exception("Uploading files to the image service is not supported.")

    @_log_call
    def discard(self, context, instance_name, migration_url=None, image_refs=[]):
        """
        Discard all of the vms artifacts associated with a blessed instance
        """
        result = tpool.execute(commands.discard, instance_name, mem_url=migration_url)
        if FLAGS.gridcentric_use_image_service:
            self._delete_images(context, image_refs)

    @_log_call
    def _delete_images(self, context, image_refs):
        pass

    def extract_mac_addresses(self, network_info):
        # TODO(dscannell) We should be using the network_info object. This is
        # just here until we figure out how to use it.
        if network_info and self.libvirt_conn.legacy_nwinfo():
            network_info = network_info.legacy()
        mac_addresses = {}
        vif = 0
        for network in network_info:
            mac_addresses[str(vif)] = network[1]['mac']
            vif += 1

        return mac_addresses


    @_log_call
    def launch(self, context, instance_name, new_instance_ref,
               network_info, skip_image_service=False, target=0,
               migration_url=None, image_refs=[], params={}):
        """
        Launch a blessed instance
        """
        newname, path = self.pre_launch(context, new_instance_ref, network_info,
                                        migration=(migration_url and True),
                                        skip_image_service=skip_image_service,
                                        image_refs=image_refs)

        vmsargs = vmsrun.Arguments()
        for key, value in params.get('guest', {}).iteritems():
            vmsargs.add_param(key, value)

        # Launch the new VM.
        result = tpool.execute(commands.launch,
                               instance_name,
                               newname,
                               target,
                               path=path,
                               mem_url=migration_url,
                               migration=(migration_url and True),
                               vmsargs=vmsargs)

        # Take care of post-launch.
        self.post_launch(context,
                         new_instance_ref,
                         network_info,
                         migration=(migration_url and True))
        return result

    @_log_call
    def pre_launch(self, context,
                   new_instance_ref,
                   network_info=None,
                   block_device_info=None,
                   migration=False,
                   skip_image_service=False,
                   image_refs=[]):
        return (new_instance_ref.name, None)

    @_log_call
    def post_launch(self, context,
                    new_instance_ref,
                    network_info=None,
                    block_device_info=None,
                    migration=False):
        pass

    @_log_call
    def pre_migration(self, context, instance_ref, network_info, migration_url):
        pass

    @_log_call
    def post_migration(self, context, instance_ref, network_info, migration_url):
        pass

class DummyConnection(VmsConnection):
    def configure(self):
        select_hypervisor('dummy')

class XenApiConnection(VmsConnection):
    """
    VMS connection for XenAPI
    """

    def configure(self):
        # (dscannell) We need to import this to ensure that the xenapi
        # flags can be read in.
        from nova.virt import xenapi_conn

        config.MANAGEMENT['connection_url'] = CONF.xenapi_connection_url
        config.MANAGEMENT['connection_username'] = CONF.xenapi_connection_username
        config.MANAGEMENT['connection_password'] = CONF.xenapi_connection_password
        select_hypervisor('xcp')

class LibvirtConnection(VmsConnection):
    """
    VMS connection for Libvirt
    """

    def configure(self):
        # (dscannell) import the libvirt module to ensure that the the
        # libvirt flags can be read in.
        from nova.virt.libvirt.driver import LibvirtDriver

        self.determine_openstack_user()

        self.libvirt_conn = LibvirtDriver(False)
        config.MANAGEMENT['connection_url'] = self.libvirt_conn.uri
        select_hypervisor('libvirt')

    @_log_call
    def determine_openstack_user(self):
<<<<<<< HEAD

        # The user can specify an openstack_user using the flags, or they can leave it blank
        # and we'll attempt to discover the user. If failing to discover we'll default to 
        # the same user as the nova-gridcentric process.
        user = CONF.openstack_user
        if user == '':
            # Attempt to determine the openstack user.
            try:
                # use ps to determine the user running the nova-compute process
                cmd = "ps aux | grep nova-compute | grep python | grep -v grep | awk '{print $1}'"
                _, cmd_user, _ = utilities.check_command(cmd)
                user = cmd_user.strip()
            except:
                user = ''

            if user == '':
                # We were unable to determine the user. We'll just default to our current user.
                user = os.getuid()

        return user

    def configure_path_permissions(self):
=======
>>>>>>> 58e449a7
        """
        Determines the openstack user's uid and gid
        """

<<<<<<< HEAD
        import vms.db
        import vms.kvm
        import vms.config

        try:
            passwd = pwd.getpwnam(CONF.libvirt_user)
            libvirt_uid = passwd.pw_uid
            libvirt_gid = passwd.pw_gid
        except Exception, e:
            raise Exception("Unable to find the libvirt user %s. "
                            "Please use the --libvirt_user flag to correct."
                            "Error: %s" % (CONF.libvirt_user, str(e)))
=======
        openstack_user = FLAGS.openstack_user
        if openstack_user == '':
            # The user has not set an explicit openstack_user. We will attempt to auto-discover
            # a reasonable value by checking the ownership of of the instances path. If we are
            # unable to determine in then we default to owner of this process.
            try:
                openstack_user = os.stat(FLAGS.instances_path).st_uid
            except:
                openstack_user = os.getuid()
>>>>>>> 58e449a7

        try:
            if isinstance(openstack_user, str):
                passwd = pwd.getpwnam(openstack_user)
            else:
                passwd = pwd.getpwuid(openstack_user)
            self.openstack_uid = passwd.pw_uid
            self.openstack_gid = passwd.pw_gid
            LOG.info("The openstack user is set to (%s, %s, %s)."
                     % (passwd.pw_name, self.openstack_uid, self.openstack_gid))
        except Exception, e:
            LOG.severe("Failed to find the openstack user %s on this system. " \
                       "Please configure the openstack_user flag correctly." % (openstack_user))
            raise e

<<<<<<< HEAD
        try:
            for path in vmsfs_path, os.path.join(vmsfs_path, 'vms'):
                os.chown(path, libvirt_uid, libvirt_gid)
                os.chmod(path, 0770)
        except Exception, e:
            raise Exception("Unable to make %s owner of vmsfs: %s" %
                            CONF.libvirt_user, str(e))

        def can_libvirt_write_access(dir):
            # Test if libvirt_user has W+X permissions in dir (which are
            # necessary to create files). Using os.seteuid/os.setegid is
            # insufficient because they don't affect supplementary
            # groups. Hence we run
            #    sudo -u $libvirt_user test -w $dir -a -x $dir
            # We're not using os.system because of shell escaping of directory
            # name. We're not using subprocess.call because it's buggy: it
            # returns 0 regardless of the real return value of the command!
            command = ['sudo', '-u', CONF.libvirt_user,
                       'test', '-w', dir, '-a', '-x', dir]
            child = os.fork()
            if child == 0:
                os.execvp('sudo', ['sudo', '-u', CONF.libvirt_user,
                                   'test', '-w', dir, '-a', '-x', dir])
            while True:
                pid, status = os.waitpid(child, 0)
                if pid == child:
                    return os.WIFEXITED(status) and os.WEXITSTATUS(status) == 0

        def mkdir_libvirt(dir):
            if not os.path.exists(dir):
                LOG.debug('does not exist %s', dir)
                utilities.make_directories(dir)
                os.chown(dir, libvirt_uid, libvirt_gid)
                os.chmod(dir, 0775) # ug+rwx, a+rx
            if not can_libvirt_write_access(dir):
                raise Exception("Directory %s is not writable by %s (uid=%d). "
                                "If it already exists, make sure that it's "
                                "writable and executable by %s." %
                                (dir, CONF.libvirt_user, libvirt_uid,
                                 CONF.libvirt_user))
        try:
            db_path = vms.db.vms.path
            mkdir_libvirt(os.path.dirname(db_path))
            utilities.touch(db_path)
            os.chown(db_path, libvirt_uid, libvirt_gid)

            # TODO: This should be 0660 (ug+rw), but there's an error I can't
            # figure out when libvirt creates domains: the vms.db path (default
            # /dev/shm/vms.db) can't be opened by bsddb when libvirt launches
            # kvm. This is perplexing because it's launching it as root!
            os.chmod(db_path, 0666) # aug+rw

            dirs = [config.SHELF,
                    config.SHARED,
                    config.LOGS,
                    config.CACHE,
                    config.STORE]
            for dir in dirs:
                if dir != None:
                    mkdir_libvirt(dir)
        except Exception, e:
            raise Exception("Error creating directories and setting "
                            "permissions for user %s. Error: %s" %
                            (CONF.libvirt_user, str(e)))
=======
>>>>>>> 58e449a7

    @_log_call
    def pre_launch(self, context,
                   new_instance_ref,
                   network_info=None,
                   block_device_info=None,
                   migration=False,
                   skip_image_service=False,
                   image_refs=[]):

        image_base_path = None
        if not(skip_image_service) and FLAGS.gridcentric_use_image_service:
            # We need to first download the descriptor and the disk files
            # from the image service.
            LOG.debug("Downloading images %s from the image service." % (image_refs))
            image_base_path = os.path.join(CONF.instances_path, '_base')
            if not os.path.exists(image_base_path):
                LOG.debug('Base path %s does not exist. It will be created now.', image_base_path)
                mkdir_as(image_base_path, self.openstack_uid)
            image_service = nova.image.get_default_image_service()
            for image_ref in image_refs:
                image = image_service.show(context, image_ref)
                target = os.path.join(image_base_path, image['name'])
                if migration or not os.path.exists(target):
                    # If the path does not exist fetch the data from the image
                    # service.  NOTE: We always fetch in the case of a
                    # migration, as the descriptor may have changed from its
                    # previous state. Migrating VMs are the only case where a
                    # descriptor for an instance will not be a fixed constant.
                    # We download to a temporary location so we can make the
                    # file appear atomically from the right user.
                    fd, temp_target = tempfile.mkstemp(dir=image_base_path)
                    try:
                        os.close(fd)
                        images.fetch(context,
                                     image_ref,
                                     temp_target,
                                     new_instance_ref['user_id'],
                                     new_instance_ref['project_id'])
                        os.chown(temp_target, self.openstack_uid, self.openstack_gid)
                        os.chmod(temp_target, 0644)
                        os.rename(temp_target, target)
                    except:
                        os.unlink(temp_target)
                        raise

        # (dscannell) Check to see if we need to convert the network_info
        # object into the legacy format.
        if network_info and self.libvirt_conn.legacy_nwinfo():
            network_info = network_info.legacy()

        # We need to create the libvirt xml, and associated files. Pass back
        # the path to the libvirt.xml file.
        working_dir = os.path.join(CONF.instances_path, new_instance_ref['name'])
        disk_file = os.path.join(working_dir, "disk")
        libvirt_file = os.path.join(working_dir, "libvirt.xml")

        # Make sure that our working directory exists.
        mkdir_as(working_dir, self.openstack_uid)

        if not(os.path.exists(disk_file)):
            # (dscannell) We will write out a stub 'disk' file so that we don't
            # end up copying this file when setting up everything for libvirt.
            # Essentially, this file will be removed, and replaced by vms as an
            # overlay on the blessed root image.
            touch_as(disk_file, self.openstack_uid)

        # (dscannell) We want to disable any injection. We do this by making a
        # copy of the instance and clearing out some entries. Since OpenStack
        # uses dictionary-list accessors, we can pass this dictionary through
        # that code.
        instance_dict = AttribDictionary(dict(new_instance_ref.iteritems()))

        # The name attribute is special and does not carry over like the rest
        # of the attributes.
        instance_dict['name'] = new_instance_ref['name']
        instance_dict.os_type = new_instance_ref['os_type']
        instance_dict['key_data'] = None
        instance_dict['metadata'] = []
        for network_ref, mapping in network_info:
            network_ref['injected'] = False

        # (dscannell) This was taken from the core nova project as part of the
        # boot path for normal instances. We basically want to mimic this
        # functionality.
        xml = self.libvirt_conn.to_xml(instance_dict, network_info, False,
                                   block_device_info=block_device_info)
        self.libvirt_conn._create_image(context, instance_dict, xml, network_info=network_info,
                                    block_device_info=block_device_info)

        if not(migration):
            # (dscannell) Remove the fake disk file (if created).
            os.remove(disk_file)

        # Fix up the permissions on the files that we created so that they are owned by the
        # openstack user.
        for root, dirs, files in os.walk(working_dir, followlinks=True):
            for path in dirs + files:
                LOG.debug("chowning path=%s to openstack user %s" % \
                         (os.path.join(root, path), self.openstack_uid))
                os.chown(os.path.join(root, path), self.openstack_uid, self.openstack_gid)

        # Return the libvirt file, this will be passed in as the name. This
        # parameter is overloaded in the management interface as a libvirt
        # special case.
        return (libvirt_file, image_base_path)

    @_log_call
    def post_launch(self, context,
                    new_instance_ref,
                    network_info=None,
                    block_device_info=None,
                    migration=False):
        self.libvirt_conn._enable_hairpin(new_instance_ref)
        self.libvirt_conn.firewall_driver.apply_instance_filter(new_instance_ref, network_info)

    @_log_call
    def pre_migration(self, context, instance_ref, network_info, migration_url):
        # Make sure that the disk reflects all current state for this VM.
        # It's times like these that I wish there was a way to do this on a
        # per-file basis, but we have no choice here but to sync() globally.
        utilities.call_command(["sync"])

    @_log_call
    def post_migration(self, context, instance_ref, network_info, migration_url):
        # We make sure that all the memory servers are gone that need it.
        # This looks for any servers that are providing the migration_url we
        # used above -- since we no longer need it. This is done this way
        # because the domain has already been destroyed and wiped away.  In
        # fact, we don't even know it's old PID and a new domain might have
        # appeared at the same PID in the meantime.
        for ctrl in control.probe():
            try:
                if ctrl.get("network") in migration_url:
                    ctrl.kill(timeout=1.0)
            except control.ControlException:
                pass

    def _chmod_blessed_files(self, blessed_files):
        for blessed_file in blessed_files:
            try:
                os.chmod(blessed_file, 0644)
            except OSError:
                pass

    def _create_image(self, context, image_service, instance_ref, image_name):
        # Create the image in the image_service.
        properties = {'instance_uuid': instance_ref['uuid'],
                  'user_id': str(context.user_id),
                  'image_state': 'creating'}

        sent_meta = {'name': image_name, 'is_public': False,
                     'status': 'creating', 'properties': properties}
        recv_meta = image_service.create(context, sent_meta)
        image_id = recv_meta['id']
        return str(image_id)

    def _upload_files(self, context, instance_ref, blessed_files):
        image_service = nova.image.get_default_image_service()
        blessed_image_refs = []
        for blessed_file in blessed_files:

            image_name = blessed_file.split("/")[-1]
            image_ref = self._create_image(context, image_service, instance_ref, image_name)
            blessed_image_refs.append(image_ref)

            # Send up the file data to the newly created image.
            metadata = {'is_public': False,
                        'status': 'active',
                        'name': image_name,
                        'properties': {
                                       'image_state': 'available',
                                       'owner_id': instance_ref['project_id']}
                        }
            metadata['disk_format'] = "raw"
            metadata['container_format'] = "bare"

            # Upload that image to the image service
            with open(blessed_file) as image_file:
                image_service.update(context,
                                     image_ref,
                                     metadata,
                                     image_file)

        return blessed_image_refs

    @_log_call
    def _delete_images(self, context, image_refs):
        image_service = nova.image.get_default_image_service()
        for image_ref in image_refs:
            try:
                image_service.delete(context, image_ref)
            except exception.ImageNotFound:
                # Simply ignore this error because the end result
                # is that the image is no longer there.
                LOG.debug("The image %s was not found in the image service when removing it." % (image_ref))<|MERGE_RESOLUTION|>--- conflicted
+++ resolved
@@ -27,22 +27,13 @@
 
 import nova
 from nova import exception
-<<<<<<< HEAD
-=======
-from nova import flags
-
->>>>>>> 58e449a7
 from nova.virt import images
 from nova.compute import utils as compute_utils
 from nova.openstack.common import cfg
 from nova.openstack.common import log as logging
 LOG = logging.getLogger('nova.gridcentric.vmsconn')
-<<<<<<< HEAD
 CONF = cfg.CONF
-=======
-FLAGS = flags.FLAGS
-
->>>>>>> 58e449a7
+
 vmsconn_opts = [
                cfg.BoolOpt('gridcentric_use_image_service',
                default=False,
@@ -136,14 +127,14 @@
 
     @_log_call
     def post_bless(self, context, new_instance_ref, blessed_files):
-        if FLAGS.gridcentric_use_image_service:
+        if CONF.gridcentric_use_image_service:
             return self._upload_files(context, new_instance_ref, blessed_files)
         else:
             return blessed_files
 
     @_log_call
     def bless_cleanup(self, blessed_files):
-        if FLAGS.gridcentric_use_image_service:
+        if CONF.gridcentric_use_image_service:
             for blessed_file in blessed_files:
                 if os.path.exists(blessed_file):
                     os.unlink(blessed_file)
@@ -159,7 +150,7 @@
         Discard all of the vms artifacts associated with a blessed instance
         """
         result = tpool.execute(commands.discard, instance_name, mem_url=migration_url)
-        if FLAGS.gridcentric_use_image_service:
+        if CONF.gridcentric_use_image_service:
             self._delete_images(context, image_refs)
 
     @_log_call
@@ -276,59 +267,18 @@
 
     @_log_call
     def determine_openstack_user(self):
-<<<<<<< HEAD
-
-        # The user can specify an openstack_user using the flags, or they can leave it blank
-        # and we'll attempt to discover the user. If failing to discover we'll default to 
-        # the same user as the nova-gridcentric process.
-        user = CONF.openstack_user
-        if user == '':
-            # Attempt to determine the openstack user.
-            try:
-                # use ps to determine the user running the nova-compute process
-                cmd = "ps aux | grep nova-compute | grep python | grep -v grep | awk '{print $1}'"
-                _, cmd_user, _ = utilities.check_command(cmd)
-                user = cmd_user.strip()
-            except:
-                user = ''
-
-            if user == '':
-                # We were unable to determine the user. We'll just default to our current user.
-                user = os.getuid()
-
-        return user
-
-    def configure_path_permissions(self):
-=======
->>>>>>> 58e449a7
         """
         Determines the openstack user's uid and gid
         """
-
-<<<<<<< HEAD
-        import vms.db
-        import vms.kvm
-        import vms.config
-
-        try:
-            passwd = pwd.getpwnam(CONF.libvirt_user)
-            libvirt_uid = passwd.pw_uid
-            libvirt_gid = passwd.pw_gid
-        except Exception, e:
-            raise Exception("Unable to find the libvirt user %s. "
-                            "Please use the --libvirt_user flag to correct."
-                            "Error: %s" % (CONF.libvirt_user, str(e)))
-=======
-        openstack_user = FLAGS.openstack_user
+        openstack_user = CONF.openstack_user
         if openstack_user == '':
             # The user has not set an explicit openstack_user. We will attempt to auto-discover
             # a reasonable value by checking the ownership of of the instances path. If we are
             # unable to determine in then we default to owner of this process.
             try:
-                openstack_user = os.stat(FLAGS.instances_path).st_uid
+                openstack_user = os.stat(CONF.instances_path).st_uid
             except:
                 openstack_user = os.getuid()
->>>>>>> 58e449a7
 
         try:
             if isinstance(openstack_user, str):
@@ -344,74 +294,6 @@
                        "Please configure the openstack_user flag correctly." % (openstack_user))
             raise e
 
-<<<<<<< HEAD
-        try:
-            for path in vmsfs_path, os.path.join(vmsfs_path, 'vms'):
-                os.chown(path, libvirt_uid, libvirt_gid)
-                os.chmod(path, 0770)
-        except Exception, e:
-            raise Exception("Unable to make %s owner of vmsfs: %s" %
-                            CONF.libvirt_user, str(e))
-
-        def can_libvirt_write_access(dir):
-            # Test if libvirt_user has W+X permissions in dir (which are
-            # necessary to create files). Using os.seteuid/os.setegid is
-            # insufficient because they don't affect supplementary
-            # groups. Hence we run
-            #    sudo -u $libvirt_user test -w $dir -a -x $dir
-            # We're not using os.system because of shell escaping of directory
-            # name. We're not using subprocess.call because it's buggy: it
-            # returns 0 regardless of the real return value of the command!
-            command = ['sudo', '-u', CONF.libvirt_user,
-                       'test', '-w', dir, '-a', '-x', dir]
-            child = os.fork()
-            if child == 0:
-                os.execvp('sudo', ['sudo', '-u', CONF.libvirt_user,
-                                   'test', '-w', dir, '-a', '-x', dir])
-            while True:
-                pid, status = os.waitpid(child, 0)
-                if pid == child:
-                    return os.WIFEXITED(status) and os.WEXITSTATUS(status) == 0
-
-        def mkdir_libvirt(dir):
-            if not os.path.exists(dir):
-                LOG.debug('does not exist %s', dir)
-                utilities.make_directories(dir)
-                os.chown(dir, libvirt_uid, libvirt_gid)
-                os.chmod(dir, 0775) # ug+rwx, a+rx
-            if not can_libvirt_write_access(dir):
-                raise Exception("Directory %s is not writable by %s (uid=%d). "
-                                "If it already exists, make sure that it's "
-                                "writable and executable by %s." %
-                                (dir, CONF.libvirt_user, libvirt_uid,
-                                 CONF.libvirt_user))
-        try:
-            db_path = vms.db.vms.path
-            mkdir_libvirt(os.path.dirname(db_path))
-            utilities.touch(db_path)
-            os.chown(db_path, libvirt_uid, libvirt_gid)
-
-            # TODO: This should be 0660 (ug+rw), but there's an error I can't
-            # figure out when libvirt creates domains: the vms.db path (default
-            # /dev/shm/vms.db) can't be opened by bsddb when libvirt launches
-            # kvm. This is perplexing because it's launching it as root!
-            os.chmod(db_path, 0666) # aug+rw
-
-            dirs = [config.SHELF,
-                    config.SHARED,
-                    config.LOGS,
-                    config.CACHE,
-                    config.STORE]
-            for dir in dirs:
-                if dir != None:
-                    mkdir_libvirt(dir)
-        except Exception, e:
-            raise Exception("Error creating directories and setting "
-                            "permissions for user %s. Error: %s" %
-                            (CONF.libvirt_user, str(e)))
-=======
->>>>>>> 58e449a7
-
     @_log_call
     def pre_launch(self, context,
                    new_instance_ref,
@@ -422,7 +304,7 @@
                    image_refs=[]):
 
         image_base_path = None
-        if not(skip_image_service) and FLAGS.gridcentric_use_image_service:
+        if not(skip_image_service) and CONF.gridcentric_use_image_service:
             # We need to first download the descriptor and the disk files
             # from the image service.
             LOG.debug("Downloading images %s from the image service." % (image_refs))
