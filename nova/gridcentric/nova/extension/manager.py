# Copyright 2011 GridCentric Inc.
# All Rights Reserved.
#
#    Licensed under the Apache License, Version 2.0 (the "License"); you may
#    not use this file except in compliance with the License. You may obtain
#    a copy of the License at
#
#         http://www.apache.org/licenses/LICENSE-2.0
#
#    Unless required by applicable law or agreed to in writing, software
#    distributed under the License is distributed on an "AS IS" BASIS, WITHOUT
#    WARRANTIES OR CONDITIONS OF ANY KIND, either express or implied. See the
#    License for the specific language governing permissions and limitations
#    under the License.

"""
Handles all processes relating to GridCentric functionality

The :py:class:`GridCentricManager` class is a :py:class:`nova.manager.Manager` that
handles RPC calls relating to GridCentric functionality creating instances.
"""

import time
import traceback
import os
import socket
import subprocess

from nova import exception
from nova import flags
from nova import log as logging
LOG = logging.getLogger('gridcentric.nova.manager')
FLAGS = flags.FLAGS
flags.DEFINE_bool('gridcentric_use_image_service', False,
                  'Gridcentric should use the image service to store disk copies and descriptors.')

from nova import manager
from nova import utils
from nova import rpc
from nova import network

# We need to import this module because other nova modules use the flags that
# it defines (without actually importing this module). So we need to ensure
# this module is loaded so that we can have access to those flags.
from nova.network import manager as network_manager
from nova.compute import power_state
from nova.compute import task_states
from nova.compute import vm_states
from nova.compute import manager as compute_manager

from gridcentric.nova.extension import API
import gridcentric.nova.extension.vmsconn as vmsconn


class GridCentricManager(manager.SchedulerDependentManager):

    def __init__(self, *args, **kwargs):
        self.vms_conn = None
        self._init_vms()
        self.network_api = network.API()
        self.gridcentric_api = API()
        self.compute_manager = compute_manager.ComputeManager()
        super(GridCentricManager, self).__init__(service_name="gridcentric", *args, **kwargs)

    def _init_vms(self):
        """ Initializes the hypervisor options depending on the openstack connection type. """

        connection_type = FLAGS.connection_type
        self.vms_conn = vmsconn.get_vms_connection(connection_type)
        self.vms_conn.configure()

    def _instance_update(self, context, instance_id, **kwargs):
        """Update an instance in the database using kwargs as value."""
        return self.db.instance_update(context, instance_id, kwargs)

    def _is_instance_blessed(self, context, instance_id):
        """ Returns True if this instance is blessed, False otherwise. """
        metadata = self.db.instance_metadata_get(context, instance_id)
        return "blessed_from" in metadata

    def _extract_image_refs(self, metadata):
        image_refs = metadata.get('images', '').split(',')
        if len(image_refs) == 1 and image_refs[0] == '':
            image_refs = []
        return image_refs

    def _get_source_instance(self, context, instance_id):
        """ 
        Returns a the instance reference for the source instance of instance_id. In other words:
        if instance_id is a BLESSED instance, it returns the instance that was blessed
        if instance_id is a LAUNCH instance, it returns the blessed instance.
        if instance_id is neither, it returns NONE.
        """
        metadata = self.db.instance_metadata_get(context, instance_id)
        if "launched_from" in metadata:
            source_instance_id = int(metadata["launched_from"])
        elif "blessed_from" in metadata:
            source_instance_id = int(metadata["blessed_from"])
        else:
            source_instance_id = None

        if source_instance_id != None:
            return self.db.instance_get(context, source_instance_id)
        return None

    def bless_instance(self, context, instance_id, migration_url=None):
        """
        Construct the blessed instance, with the id instance_id. If migration_url is specified then 
        bless will ensure a memory server is available at the given migration url.
        """
        LOG.debug(_("bless instance called: instance_id=%s, migration_url=%s"),
                    instance_id, migration_url)

        instance_ref = self.db.instance_get(context, instance_id)

        if migration_url:
            # Tweak only this instance directly.
            source_instance_ref = instance_ref
            migration = True
        else:
            source_instance_ref = self._get_source_instance(context, instance_id)
            migration = False

        try:
            # Create a new 'blessed' VM with the given name.
            name, migration_url, blessed_files = self.vms_conn.bless(context,
                                                source_instance_ref.name,
                                                instance_ref,
                                                migration_url=migration_url,
                                                use_image_service=FLAGS.gridcentric_use_image_service)
            if not(migration):
                self._instance_update(context, instance_ref.id,
                                  vm_state="blessed", task_state=None)
        except Exception, e:
            LOG.debug(_("Error during bless %s: %s"), str(e), traceback.format_exc())
            self._instance_update(context, instance_ref.id,
                                  vm_state=vm_states.ERROR, task_state=None)
            # Short-circuit, nothing to be done.
            return

        if not(migration):
            # Mark this new instance as being 'blessed'.
            metadata = self.db.instance_metadata_get(context, instance_ref.id)
            LOG.debug("blessed_files = %s" % (blessed_files))
            metadata['images'] = ','.join(blessed_files)
            metadata['blessed'] = True
            self.db.instance_metadata_update(context, instance_ref.id, metadata, True)

        # Return the memory URL (will be None for a normal bless).
        return migration_url

    def list_gridcentric_hosts(self, context):
        """ Returns a list of all the hosts known to openstack running the gridcentric service. """

        admin_context = context.elevated()
        services = self.db.service_get_all_by_topic(admin_context, FLAGS.gridcentric_topic)
        hosts = []
        for srv in services:
            if srv['host'] not in hosts:
                hosts.append(srv['host'])
        return hosts

    def migrate_instance(self, context, instance_id, dest):
        """
        Migrates an instance, dealing with special streaming cases as necessary.
        """
        LOG.debug(_("migrate instance called: instance_id=%s"), instance_id)

        # FIXME: This live migration code does not currently support volumes,
        # nor floating IPs. Both of these would be fairly straight-forward to
        # add but probably cry out for a better factoring of this class as much
        # as this code can be inherited directly from the ComputeManager. The
        # only real difference is that the migration must not go through
        # libvirt, instead we drive it via our bless, launch routines.

        gridcentric_hosts = self.list_gridcentric_hosts(context)
        if dest not in gridcentric_hosts:
            raise exception.Error(_("Cannot migrate to host %s because it is not running the"
                                    " gridcentric service.") % dest)
        elif dest == self.host:
            raise exception.Error(_("Unable to migrate to the same host."))

        # Grab a reference to the instance.
        instance_ref = self.db.instance_get(context, instance_id)

        src = instance_ref['host']
        if instance_ref['volumes']:
            rpc.call(context,
                      FLAGS.volume_topic,
                      {"method": "check_for_export",
                       "args": {'instance_id': instance_id}})
        rpc.call(context,
                 self.db.queue_get_for(context, FLAGS.compute_topic, dest),
                 {"method": "pre_live_migration",
                  "args": {'instance_id': instance_id,
                           'block_migration': False,
                           'disk': None}})

        # Grab the remote queue (to make sure the host exists).
        queue = self.db.queue_get_for(context, FLAGS.gridcentric_topic, dest)

        # Figure out the interface to reach 'dest'.
        # This is used to construct our out-of-band network parameter below.
        dest_ip = socket.gethostbyname(dest)
        iproute = subprocess.Popen(["ip", "route", "get", dest_ip], stdout=subprocess.PIPE)
        (stdout, stderr) = iproute.communicate()
        lines = stdout.split("\n")
        if len(lines) < 1:
            raise exception.Error(_("Could not reach destination %s.") % dest)
        try:
            (destip, devstr, devname, srcstr, srcip) = lines[0].split()
        except:
            raise exception.Error(_("Could not determine interface for destination %s.") % dest)

        # Check that this is not local.
        if devname == "lo":
            raise exception.Error(_("Can't migrate to the same host."))

        # Grab the network info (to be used for cleanup later on the host).
        network_info = self.network_api.get_instance_nw_info(context, instance_ref)

        # Bless this instance for migration.
        migration_url = self.bless_instance(context, instance_id,
                                            migration_url="mcdist://%s" % devname)

        # Run our premigration hook.
        self.vms_conn.pre_migration(context, instance_ref, network_info, migration_url)

        try:
            # Launch on the different host. With the non-null migration_url,
            # the launch will assume that all the files are the same places are
            # before (and not in special launch locations).
            rpc.call(context, queue,
                    {"method": "launch_instance",
                     "args": {'instance_id': instance_id,
                              'migration_url': migration_url}})

            # Teardown on this host (and delete the descriptor).
            metadata = self.db.instance_metadata_get(context, instance_id)
            image_refs = self._extract_image_refs(metadata)
            self.vms_conn.post_migration(context, instance_ref, network_info, migration_url,
                                         use_image_service=FLAGS.gridcentric_use_image_service,
                                         image_refs=image_refs)

            # Perform necessary compute post-migration tasks.
            self.compute_manager.post_live_migration(\
                    context, instance_ref, dest, block_migration=False)

        except:
            # TODO(dscannell): This rollback is a bit broken right now because
            # we cannot simply relaunch the instance on this host. The order of
            # events during migration are: 1. Bless instance -- This will leave
            # the qemu process in a paused state, but alive 2. Clean up libvirt
            # state (need to see why it doesn't kill the qemu process) 3. Call
            # launch on the destination host and wait for the instance to hoard
            # its memory 4. Call discard that will clean up the descriptor and
            # kill off the qemu process Depending on what has occurred
            # different strategies are needed to rollback e.g We can simply
            # unpause the instance if the qemu process still exists (might need
            # to move when libvirt cleanup occurs).
            LOG.debug(_("Error during migration: %s"), traceback.format_exc())

            # Prepare to relaunch here (this is the nasty bit as per above).
            metadata = self.db.instance_metadata_get(context, instance_id)
            image_refs = self._extract_image_refs(metadata)
            self.vms_conn.post_migration(context, instance_ref, network_info, migration_url,
                                         use_image_service=FLAGS.gridcentric_use_image_service,
                                         image_refs=image_refs)

            # Rollback is launching here again.
            self.launch_instance(context, instance_id, migration_url=migration_url)

    def discard_instance(self, context, instance_id):
        """ Discards an instance so that no further instances maybe be launched from it. """

        LOG.debug(_("discard instance called: instance_id=%s"), instance_id)

        if not self._is_instance_blessed(context, instance_id):
            # The instance is not blessed. We can't discard it.
            raise exception.Error(_(("Instance %s is not blessed. " +
                                     "Cannot discard an non-blessed instance.") % instance_id))
        elif len(self.gridcentric_api.list_launched_instances(context, instance_id)) > 0:
            # There are still launched instances based off of this one.
            raise exception.Error(_(("Instance %s still has launched instances. " +
                                     "Cannot discard an instance with remaining launched ones.") %
                                     instance_id))
        context.elevated()

        # Grab the DB representation for the VM.
        instance_ref = self.db.instance_get(context, instance_id)

        metadata = self.db.instance_metadata_get(context, instance_id)
        image_refs = self._extract_image_refs(metadata)
        # Call discard in the backend.
        self.vms_conn.discard(context, instance_ref.name,
                              use_image_service=FLAGS.gridcentric_use_image_service,
                              image_refs=image_refs)

        # Update the instance metadata (for completeness).
        metadata['blessed'] = False
        self.db.instance_metadata_update(context, instance_id, metadata, True)

        # Remove the instance.
        self.db.instance_destroy(context, instance_id)

<<<<<<< HEAD
    def launch_instance(self, context, instance_id, migration_url=None):
=======
    def launch_instance(self, context, instance_uuid, params={}, migration_url=None):
>>>>>>> e36d1712
        """
        Construct the launched instance, with id instance_id. If migration_url is not none then 
        the instance will be launched using the memory server at the migration_url
        """

        LOG.debug(_("Launching new instance: instance_id=%s, migration_url=%s"),
                    instance_id, migration_url)

        # Grab the DB representation for the VM.
        instance_ref = self.db.instance_get(context, instance_id)

        if migration_url:
            # Just launch the given blessed instance.
            source_instance_ref = instance_ref

            # Load the old network info.
            network_info = self.network_api.get_instance_nw_info(context, instance_ref)

            # Update the instance state to be migrating. This will be set to
            # active again once it is completed in do_launch() as per all
            # normal launched instances.
            self._instance_update(context, instance_ref.id,
                                  vm_state=vm_states.MIGRATING,
                                  task_state=task_states.SPAWNING,
                                  host=self.host)
            instance_ref['host'] = self.host
        else:
            # Create a new launched instance.
            source_instance_ref = self._get_source_instance(context, instance_id)

            if not FLAGS.stub_network:
                # TODO(dscannell): We need to set the is_vpn parameter correctly.
                # This information might come from the instance, or the user might
                # have to specify it. Also, we might be able to convert this to a
                # cast because we are not waiting on any return value.
                LOG.debug(_("Making call to network for launching instance=%s"), \
                          instance_ref.name)

                self._instance_update(context, instance_ref.id,
                                      vm_state=vm_states.BUILDING,
                                      task_state=task_states.NETWORKING,
                                      host=self.host)
                instance_ref['host'] = self.host
                is_vpn = False
                requested_networks = None

                try:
                    network_info = self.network_api.allocate_for_instance(context,
                                                instance_ref, vpn=is_vpn,
                                                requested_networks=requested_networks)
                except Exception, e:
                    LOG.debug(_("Error during network allocation: %s"), str(e))
                    self._instance_update(context, instance_ref.id,
                                          vm_state=vm_states.ERROR,
                                          task_state=None)
                    # Short-circuit, can't proceed.
                    return

                LOG.debug(_("Made call to network for launching instance=%s, network_info=%s"),
                          instance_ref.name, network_info)
            else:
                network_info = []

            # Update the instance state to be in the building state.
            self._instance_update(context, instance_ref.id,
                                  vm_state=vm_states.BUILDING,
                                  task_state=task_states.SPAWNING)

        # TODO(dscannell): Need to figure out what the units of measurement
        # for the target should be (megabytes, kilobytes, bytes, etc).
        # Also, target should probably be an optional parameter that the
        # user can pass down.  The target memory settings for the launch
        # virtual machine.
        target = params.get("target", instance_ref['memory_mb'])

        # Extract out the image ids from the source instance's metadata. 
        metadata = self.db.instance_metadata_get(context, source_instance_ref['id'])
        image_refs = self._extract_image_refs(metadata)
        try:
            self.vms_conn.launch(context,
                                 source_instance_ref.name,
                                 str(target),
                                 instance_ref,
                                 network_info,
                                 migration_url=migration_url,
                                 use_image_service=FLAGS.gridcentric_use_image_service,
                                 image_refs=image_refs)

            # Perform our database update.
            self._instance_update(context,
                                  instance_ref.id,
                                  vm_state=vm_states.ACTIVE,
                                  host=self.host,
                                  task_state=None)
        except Exception, e:
            LOG.debug(_("Error during launch %s: %s"), str(e), traceback.format_exc())
            self._instance_update(context, instance_ref.id,
                                  vm_state=vm_states.ERROR, task_state=None)<|MERGE_RESOLUTION|>--- conflicted
+++ resolved
@@ -303,11 +303,7 @@
         # Remove the instance.
         self.db.instance_destroy(context, instance_id)
 
-<<<<<<< HEAD
-    def launch_instance(self, context, instance_id, migration_url=None):
-=======
-    def launch_instance(self, context, instance_uuid, params={}, migration_url=None):
->>>>>>> e36d1712
+    def launch_instance(self, context, instance_id, params={}, migration_url=None):
         """
         Construct the launched instance, with id instance_id. If migration_url is not none then 
         the instance will be launched using the memory server at the migration_url
