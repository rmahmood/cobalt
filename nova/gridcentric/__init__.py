--- conflicted
+++ resolved
@@ -1,6 +1,3 @@
-<<<<<<< HEAD
-=======
-#!/usr/bin/env python
 # Copyright 2011 GridCentric Inc.
 # All Rights Reserved.
 #
@@ -16,6 +13,5 @@
 #    License for the specific language governing permissions and limitations
 #    under the License.
 
->>>>>>> e11a1baa
 from pkgutil import extend_path
 __path__ = extend_path(__path__, __name__)