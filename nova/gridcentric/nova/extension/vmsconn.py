--- conflicted
+++ resolved
@@ -75,24 +75,16 @@
         """
         pass
 
-    def bless(self, instance_name, new_instance_name, descriptor_url=None):
+    def bless(self, instance_name, new_instance_name, memory_url=None):
         """
         Create a new blessed VM from the instance with name instance_name and gives the blessed
         instance the name new_instance_name.
         """
-<<<<<<< HEAD
         LOG.debug(_("Calling commands.bless with name=%s, new_name=%s, network=%s"),
-                    instance_name, new_instance_name, str(network))
-        result = commands.bless(instance_name, new_instance_name, network=network)
+                    instance_name, new_instance_name, str(memory_url))
+        result = commands.bless(instance_name, new_instance_name, network=memory_url)
         LOG.debug(_("Called commands.bless with name=%s, new_name=%s, network=%s"),
-                    instance_name, new_instance_name, str(network))
-=======
-        LOG.debug(_("Calling commands.bless with name=%s, new_name=%s"),
-                    instance_name, new_instance_name)
-        result = commands.bless(instance_name, new_instance_name, network=descriptor_url)
-        LOG.debug(_("Called commands.bless with name=%s, new_name=%s"),
-                    instance_name, new_instance_name)
->>>>>>> 64c95dee
+                    instance_name, new_instance_name, str(memory_url))
         return result
 
     def discard(self, instance_name):
@@ -104,26 +96,18 @@
         LOG.debug(_("Called commands.discard with name=%s"), instance_name)
 
     def launch(self, context, instance_name, mem_target,
-               new_instance_ref, network_info, descriptor_url=None):
+               new_instance_ref, network_info, memory_url=None):
         """
         Launch a blessed instance
         """
         newname = self.pre_launch(context, new_instance_ref, network_info)
 
         # Launch the new VM.
-<<<<<<< HEAD
         LOG.debug(_("Calling vms.launch with name=%s, new_name=%s, target=%s, network=%s"),
-                  instance_name, newname, mem_target, str(network))
-        result = commands.launch(instance_name, newname, str(mem_target), network=network)
+                  instance_name, newname, mem_target, str(memory_url))
+        result = commands.launch(instance_name, newname, str(mem_target), network=memory_url)
         LOG.debug(_("Called vms.launch with name=%s, new_name=%s, target=%s, network=%s"),
-                  instance_name, newname, mem_target, str(network))
-=======
-        LOG.debug(_("Calling vms.launch with name=%s, new_name=%s, target=%s"),
-                  instance_name, newname, mem_target)
-        result = commands.launch(instance_name, newname, str(mem_target), network=descriptor_url)
-        LOG.debug(_("Called vms.launch with name=%s, new_name=%s, target=%s"),
-                  instance_name, newname, mem_target)
->>>>>>> 64c95dee
+                  instance_name, newname, mem_target, str(memory_url))
 
         self.post_launch(context, new_instance_ref, network_info)
         return result
