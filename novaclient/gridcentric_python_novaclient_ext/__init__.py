# Copyright 2011 GridCentric Inc.
# All Rights Reserved.
#
#    Licensed under the Apache License, Version 2.0 (the "License"); you may
#    not use this file except in compliance with the License. You may obtain
#    a copy of the License at
#
#         http://www.apache.org/licenses/LICENSE-2.0
#
#    Unless required by applicable law or agreed to in writing, software
#    distributed under the License is distributed on an "AS IS" BASIS, WITHOUT
#    WARRANTIES OR CONDITIONS OF ANY KIND, either express or implied. See the
#    License for the specific language governing permissions and limitations
#    under the License.

"""
An extension module for novaclient that allows the `nova` application access to the gridcentric
API extensions.
"""

import os
import base64
import re

from novaclient import utils
from novaclient import base
from novaclient.v1_1 import servers
from novaclient.v1_1 import shell

from . import agent

# Add new client capabilities here. Each key is a capability name and its value
# is the list of API capabilities upon which it depends.

CAPABILITIES = {'user-data': ['user-data'],
                'launch-name': ['launch-name'],
                'security-groups': ['security-groups'],
                'num-instances': ['num-instances'],
<<<<<<< HEAD
                'availability-zone': ['availability-zone']
=======
                'bless-name': ['bless-name'],
>>>>>>> 519a7ce5
                }

def __pre_parse_args__():
    pass

def __post_parse_args__(args):
    pass

def _print_server(cs, server, minimal=False):
    # (dscannell): Note that the follow method was taken from the
    # main novaclient code base. We duplicate it here to protect ourselves
    # changes in the method signatures between versions of the novaclient.

    # By default when searching via name we will do a
    # findall(name=blah) and due a REST /details which is not the same
    # as a .get() and doesn't get the information about flavors and
    # images. This fix it as we redo the call with the id which does a
    # .get() to get all informations.
    if not 'flavor' in server._info:
        server = shell._find_server(cs, server.id)

    networks = server.networks
    info = server._info.copy()
    for network_label, address_list in networks.items():
        info['%s network' % network_label] = ', '.join(address_list)

    flavor = info.get('flavor', {})
    flavor_id = flavor.get('id', '')
    if minimal:
        info['flavor'] = flavor_id
    else:
        info['flavor'] = shell._find_flavor(cs, flavor_id).name

    image = info.get('image', {})
    image_id = image.get('id', '')
    if minimal:
        info['image'] = image_id
    else:
        info['image'] = shell._find_image(cs, image_id).name

    info.pop('links', None)
    info.pop('addresses', None)

    utils.print_dict(info)

def _find_server(cs, server):
    """ Returns a sever by name or ID. """
    return utils.find_resource(cs.gridcentric, server)


#### ACTIONS ####

@utils.arg('blessed_server', metavar='<blessed instance>', help="ID or name of the blessed instance")
@utils.arg('--target', metavar='<target memory>', default='0', help="The memory target of the launched instance")
@utils.arg('--name', metavar='<instance name>', default=None, help='The name of the launched instance')
@utils.arg('--user_data', metavar='<user-data>', default=None,
           help='User data file to pass to be exposed by the metadata server')
@utils.arg('--security-groups', metavar='<security groups>', default=None, help='comma separated list of security group names.')
@utils.arg('--availability-zone', metavar='<availability zone>', default=None, help='The availability zone for instance placement.')
@utils.arg('--num-instances', metavar='<number>', default='1', help='Launch multiple instances at a time')
@utils.arg('--params', action='append', default=[], metavar='<key=value>', help='Guest parameters to send to vms-agent')
def do_launch(cs, args):
    """Launch a new instance."""
    server = _find_server(cs, args.blessed_server)
    guest_params = {}
    for param in args.params:
        components = param.split("=")
        if len(components) > 0:
            guest_params[components[0]] = "=".join(components[1:])

    if args.user_data:
        user_data = open(args.user_data)
    else:
        user_data = None

    if args.security_groups:
        security_groups = args.security_groups.split(',')
    else:
        security_groups = None

    if args.availability_zone:
        availability_zone = args.availability_zone
    else:
        availability_zone = None

    launch_servers = cs.gridcentric.launch(server,
                                           target=args.target,
                                           name=args.name,
                                           user_data=user_data,
                                           guest_params=guest_params,
                                           security_groups=security_groups,
                                           availability_zone=availability_zone,
                                           num_instances=int(args.num_instances))

    for server in launch_servers:
        _print_server(cs, server)

@utils.arg('server', metavar='<instance>', help="ID or name of the instance to bless")
@utils.arg('--name', metavar='<name>', default=None, help="The name of the new blessed instance")
def do_bless(cs, args):
    """Bless an instance."""
    server = _find_server(cs, args.server)
    blessed_servers = cs.gridcentric.bless(server, args.name)
    for server in blessed_servers:
        _print_server(cs, server)

@utils.arg('blessed_server', metavar='<blessed instance>', help="ID or name of the blessed instance")
def do_discard(cs, args):
    """Discard a blessed instance."""
    server = _find_server(cs, args.blessed_server)
    cs.gridcentric.discard(server)

@utils.arg('server', metavar='<instance>', help="ID or name of the instance to migrate")
@utils.arg('--dest', metavar='<destination host>', default=None, help="Host to migrate to")
def do_gc_migrate(cs, args):
    """Migrate an instance using VMS."""
    server = _find_server(cs, args.server)
    cs.gridcentric.migrate(server, args.dest)

def _print_list(servers):
    id_col = 'ID'
    columns = [id_col, 'Name', 'Status', 'Networks']
    formatters = {'Networks':utils._format_servers_list_networks}
    utils.print_list(servers, columns, formatters)

@utils.arg('blessed_server', metavar='<blessed instance>', help="ID or name of the blessed instance")
def do_list_launched(cs, args):
    """List instances launched from this blessed instance."""
    server = _find_server(cs, args.blessed_server)
    _print_list(cs.gridcentric.list_launched(server))

@utils.arg('server', metavar='<server>', help="ID or name of the instance")
def do_list_blessed(cs, args):
    """List instances blessed from this instance."""
    server = _find_server(cs, args.server)
    _print_list(cs.gridcentric.list_blessed(server))

@utils.arg('--flavor',
     default=None,
     metavar='<flavor>',
     help="Flavor ID (see 'nova flavor-list').")
@utils.arg('--image',
     default=None,
     metavar='<image>',
     help="Image ID (see 'nova image-list'). ")
@utils.arg('--host',
            default=None,
            metavar='<host>',
            help="The host on which to boot the instance.")
@utils.arg('--meta',
     metavar="<key=value>",
     action='append',
     default=[],
     help="Record arbitrary key/value metadata to /meta.js "\
          "on the new server. Can be specified multiple times.")
@utils.arg('--file',
     metavar="<dst-path=src-path>",
     action='append',
     dest='files',
     default=[],
     help="Store arbitrary files from <src-path> locally to <dst-path> "\
          "on the new server. You may store up to 5 files.")
@utils.arg('--key_name',
     metavar='<key_name>',
     help="Key name of keypair that should be created earlier with \
           the command keypair-add")
@utils.arg('name', metavar='<name>', help='Name for the new server')
@utils.arg('--user_data',
     default=None,
     metavar='<user-data>',
     help="user data file to pass to be exposed by the metadata server.")
@utils.arg('--availability_zone',
     default=None,
     metavar='<availability-zone>',
     help="The availability zone for instance placement.")
@utils.arg('--security_groups',
     default=None,
     metavar='<security_groups>',
     help="comma separated list of security group names.")
@utils.arg('--block_device_mapping',
     metavar="<dev_name=mapping>",
     action='append',
     default=[],
     help="Block device mapping in the format "
         "<dev_name=<id>:<type>:<size(GB)>:<delete_on_terminate>.")
@utils.arg('--hint',
        action='append',
        dest='scheduler_hints',
        default=[],
        metavar='<key=value>',
        help="Send arbitrary key/value pairs to the scheduler for custom use.")
@utils.arg('--nic',
     metavar="<net-id=net-uuid,v4-fixed-ip=ip-addr>",
     action='append',
     dest='nics',
     default=[],
     help="Create a NIC on the server.\n"
           "Specify option multiple times to create multiple NICs.\n"
           "net-id: attach NIC to network with this UUID (optional)\n"
           "v4-fixed-ip: IPv4 fixed address for NIC (optional).")
@utils.arg('--config-drive',
     metavar="<value>",
     dest='config_drive',
     default=False,
     help="Enable config drive")
@utils.arg('--poll',
    dest='poll',
    action="store_true",
    default=False,
    help='Blocks while instance builds so progress can be reported.')
def do_gc_boot(cs, args):
    """Boot a new server."""

    boot_args, boot_kwargs = shell._boot(cs, args)

    if args.host and 'meta' in boot_kwargs:
        boot_kwargs['meta'].update({"gc:target_host": args.host})
    elif args.host:
        boot_kwargs['meta'] = {"gc:target_host":args.host}

    extra_boot_kwargs = utils.get_resource_manager_extra_kwargs(do_gc_boot, args)
    boot_kwargs.update(extra_boot_kwargs)

    server = cs.gridcentric.create(*boot_args, **boot_kwargs)

    # Keep any information (like adminPass) returned by create
    info = server._info
    server = cs.servers.get(info['id'])
    info.update(server._info)

    flavor = info.get('flavor', {})
    flavor_id = flavor.get('id', '')
    info['flavor'] = shell._find_flavor(cs, flavor_id).name

    image = info.get('image', {})
    image_id = image.get('id', '')
    info['image'] = shell._find_image(cs, image_id).name

    info.pop('links', None)
    info.pop('addresses', None)

    utils.print_dict(info)

    if args.poll:
        shell._poll_for_status(cs.servers.get, info['id'], 'building', ['active'])

@utils.arg('server', metavar='<instance>', help="ID or name of the instance to install on")
@utils.arg('--user',
     default='root',
     metavar='<user>',
     help="The login user.")
@utils.arg('--key_path',
     default=os.path.join(os.getenv("HOME") or "", ".ssh", "id_rsa"),
     metavar='<key_path>',
     help="The path to the private key.")
@utils.arg('--agent_location',
     default=None,
     metavar='<agent_location>',
     help="Install packages from a custom location.")
@utils.arg('--agent_version',
     default=None,
     metavar='<agent_version>',
     help="Install a specific agent version.")
def do_gc_install_agent(cs, args):
    """Install the agent onto an instance."""
    server = _find_server(cs, args.server)
    server.install_agent(args.user,
                         args.key_path,
                         location=args.agent_location,
                         version=args.agent_version)

class GcServer(servers.Server):
    """
    A server object extended to provide gridcentric capabilities
    """

    def launch(self, target="0", name=None, user_data=None, guest_params={},
               security_groups=None, num_instances=1):
        return self.manager.launch(self, target, name, user_data, guest_params,
                                   security_groups, num_instances)

    def bless(self, name=None):
        return self.manager.bless(self, name)

    def discard(self):
        self.manager.discard(self)

    def migrate(self, dest=None):
        self.manager.migrate(self, dest)

    def list_launched(self):
        return self.manager.list_launched(self)

    def list_blessed(self):
        return self.manager.list_blessed(self)

    def install_agent(self, user, key_path, location=None, version=None):
        self.manager.install_agent(self, user, key_path, location=location, version=version)

class GcServerManager(servers.ServerManager):
    resource_class = GcServer

    def __init__(self, client, *args, **kwargs):
        servers.ServerManager.__init__(self, client, *args, **kwargs)

        # Make sure this instance is available as gridcentric.
        if not(hasattr(client, 'gridcentric')):
            setattr(client, 'gridcentric', self)

    # Capabilities must be computed lazily because self.api.client isn't
    # available in __init__

    def setup_capabilities(self):
        api_caps = self.get_info()['capabilities']
        self.capabilities = [cap for cap in CAPABILITIES.keys() if \
                all([api_req in api_caps for api_req in CAPABILITIES[cap]])]

    def satisfies(self, requirements):
        if not hasattr(self, 'capabilities'):
            self.setup_capabilities()

        return set(requirements) <= set(self.capabilities)

    def get_info(self):
        url = '/gcinfo'
        res = self.api.client.get(url)[1]
        return res

    def launch(self, server, target="0", name=None, user_data=None,
               guest_params={}, security_groups=None, availability_zone=None,
               num_instances=1):
        params = {'target': target,
                  'guest': guest_params,
                  'security_groups': security_groups,
                  'availability_zone': availability_zone,
                  'num_instances': num_instances}

        if name != None:
            params['name'] = name

        if user_data:
            if hasattr(user_data, 'read'):
                real_user_data = user_data.read()
            elif isinstance(user_data, unicode):
                real_user_data = user_data.encode('utf-8')
            else:
                real_user_data = user_data

            params['user_data'] = base64.b64encode(real_user_data)

        header, info = self._action("gc_launch", base.getid(server), params)
        return [self.get(server['id']) for server in info]

    def bless(self, server, name=None):
        params = {'name': name}
        header, info = self._action("gc_bless", base.getid(server), params)
        return [self.get(server['id']) for server in info]

    def discard(self, server):
        return self._action("gc_discard", base.getid(server))

    def migrate(self, server, dest=None):
        params = {}
        if dest != None:
            params['dest'] = dest
        return self._action("gc_migrate", base.getid(server), params)

    def list_launched(self, server):
        header, info = self._action("gc_list_launched", base.getid(server))
        return [self.get(server['id']) for server in info]

    def list_blessed(self, server):
        header, info = self._action("gc_list_blessed", base.getid(server))
        return [self.get(server['id']) for server in info]

    def create(self, name, image, flavor, meta=None, files=None,
               reservation_id=None, min_count=None,
               max_count=None, security_groups=None, userdata=None,
               key_name=None, availability_zone=None,
               block_device_mapping=None, nics=None, scheduler_hints=None,
               config_drive=None, **kwargs):
        if not min_count:
            min_count = 1
        if not max_count:
            max_count = min_count
        if min_count > max_count:
            min_count = max_count

        boot_args = [name, image, flavor]

        boot_kwargs = dict(
            meta=meta, files=files, userdata=userdata,
            reservation_id=reservation_id, min_count=min_count,
            max_count=max_count, security_groups=security_groups,
            key_name=key_name, availability_zone=availability_zone,
            scheduler_hints=scheduler_hints, config_drive=config_drive,
            **kwargs)

        resource_url = "/gcservers"
        boot_kwargs['nics'] = nics
        response_key = "server"
        return self._boot(resource_url, response_key, *boot_args,
                **boot_kwargs)

    def install_agent(self, server, user, key_path, location=None, version=None):
        agent.install(server, user, key_path, location=location, version=version)<|MERGE_RESOLUTION|>--- conflicted
+++ resolved
@@ -36,11 +36,8 @@
                 'launch-name': ['launch-name'],
                 'security-groups': ['security-groups'],
                 'num-instances': ['num-instances'],
-<<<<<<< HEAD
-                'availability-zone': ['availability-zone']
-=======
-                'bless-name': ['bless-name'],
->>>>>>> 519a7ce5
+                'availability-zone': ['availability-zone'],
+                'bless-name': ['bless-name']
                 }
 
 def __pre_parse_args__():
