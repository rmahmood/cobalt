--- conflicted
+++ resolved
@@ -27,22 +27,13 @@
 import nova.api.openstack.views.servers
 import nova.api.openstack.common as common
 
-<<<<<<< HEAD
-from gridcentric.nova.extension import API
-=======
-
 from gridcentric.nova import API
->>>>>>> 3521dc8d
 
 LOG = logging.getLogger("nova.api.extensions.gridcentric")
 
 class Gridcentric_extension(object):
     """
-<<<<<<< HEAD
     The Openstack Extension definition for the GridCentric capabilities. Currently this includes:
-=======
-    The OpenStack Extension definition for the Gridcentric capabilities. Currently this includes:
->>>>>>> 3521dc8d
 
         * Bless an existing virtual machine (creates a new server snapshot
           of the virtual machine and enables the user to launch new copies
@@ -153,66 +144,10 @@
                 addresses_builder, flavor_builder, image_builder,
                 base_url, project_id)
             return builder.build(instance, is_detail=is_detail)
-<<<<<<< HEAD
         result = [_build_view(req, inst)['server']
                     for inst in instances]
 
         return webob.Response(status_int=200, body=json.dumps(result))
-=======
-        instances = self._view_builder.detail(req, instances)['servers']
-        return webob.Response(status_int=200, body=json.dumps(instances))
-
-    ## Utility methods taken from nova core ##
-    def _handle_quota_error(self, error):
-        """
-        Reraise quota errors as api-specific http exceptions
-        """
-
-        code_mappings = {
-            "OnsetFileLimitExceeded":
-                    _("Personality file limit exceeded"),
-            "OnsetFilePathLimitExceeded":
-                    _("Personality file path too long"),
-            "OnsetFileContentLimitExceeded":
-                    _("Personality file content too long"),
-
-            # NOTE(bcwaldon): expose the message generated below in order
-            # to better explain how the quota was exceeded
-            "InstanceLimitExceeded": error.message,
-        }
-
-        code = error.kwargs['code']
-        expl = code_mappings.get(code, error.message) % error.kwargs
-        raise webob.exc.HTTPRequestEntityTooLarge(explanation=expl,
-                                            headers={'Retry-After': 0})
-
-
-class Gridcentric_extension(object):
-    """ 
-    The OpenStack Extension definition for the Gridcentric capabilities. Currently this includes:
-        
-        * Bless an existing virtual machine (creates a new server snapshot
-          of the virtual machine and enables the user to launch new copies
-          nearly instantaneously).
-        
-        * Launch new virtual machines from a blessed copy above.
-        
-        * Discard blessed VMs.
-
-        * List launched VMs (per blessed VM).
-    """
-
-    name = "Gridcentric"
-    alias = "GC"
-    namespace = "http://www.gridcentric.com"
-    updated = '2012-07-17T13:52:50-07:00' ##TIMESTAMP##
-
-    def __init__(self, ext_mgr):
-        ext_mgr.register(self)
-
-    def get_controller_extensions(self):
-        extension_list = []
->>>>>>> 3521dc8d
 
     def get_request_extensions(self):
         request_exts = []
