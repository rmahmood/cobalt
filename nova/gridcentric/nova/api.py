--- conflicted
+++ resolved
@@ -297,17 +297,4 @@
                   'deleted':False
                   }
         blessed_instances = self.compute_api.get_all(context, filter)
-<<<<<<< HEAD
-        return blessed_instances
-
-    def cleanup_instance(self, context, instance_uuid):
-        # Note(dscannell): This is called whenever an instance is deleted. 
-        # We only need to perform the clean up on launched instances.
-        if self._is_instance_launched(context, instance_uuid):
-            instance_ref = self.get(context, instance_uuid)
-            LOG.debug(_("Casting gridcentric message for cleanup_instance"))
-            self._cast_gridcentric_message('cleanup_instance', context,
-                                       instance_ref['uuid'], host=instance_ref['host'])
-=======
-        return blessed_instances
->>>>>>> f081a9f3
+        return blessed_instances